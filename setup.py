#!/usr/bin/env python
# -*- coding: utf-8 -*-
from setuptools import setup, Extension, find_packages

<<<<<<< HEAD
# Set Python package requirements for installation.
install_requires = [
            'numpy>=1.8.0',
            'scipy>=0.13.2',
            'h5py>=2.2.1',
            'pywavelets>=0.2.2',
            'scikit-image>=0.10'
            ]

# enforce these same requirements at packaging time
import pkg_resources
for requirement in install_requires:
    try:
        pkg_resources.require(requirement)
    except pkg_resources.DistributionNotFound:
        msg = 'Python package requirement not satisfied: ' + requirement
        msg += '\nsuggest using this command:'
        msg += '\n\tpip install -U ' + requirement.split('=')[0].rstrip('>')
        raise pkg_resources.DistributionNotFound, msg

# Get shared library locations (list of directories).
LD_LIBRARY_PATH = '/usr/lib' #os.environ.get('LD_LIBRARY_PATH', None)
if LD_LIBRARY_PATH is None:
    warnings.warn("you may need to manually set LD_LIBRARY_PATH to " +
                  "link the shared libraries correctly")
    LD_LIBRARY_PATH = ''
LD_LIBRARY_PATH = LD_LIBRARY_PATH.split(':')

# Get header file locations (list of directories).
C_INCLUDE_PATH = '/usr/include' #os.environ.get('C_INCLUDE_PATH', None)
if C_INCLUDE_PATH is None:
    warnings.warn("you may need to manually set C_INCLUDE_PATH to " +
                  "link the shared libraries correctly")
    C_INCLUDE_PATH = []
else:
    C_INCLUDE_PATH = C_INCLUDE_PATH.split(':')

# add ourselves to the list
C_INCLUDE_PATH += [os.path.abspath('tomopy/algorithms/recon/gridrec')]


# Create FFTW shared-library.
ext_fftw = Extension(name='tomopy.lib.libfftw',
                    sources=['tomopy/tools/fftw.cpp'],
                    include_dirs=C_INCLUDE_PATH,
                    library_dirs=LD_LIBRARY_PATH,
                    extra_link_args=['-lfftw3f'])
                    
# Create preprocessing shared-library.
ext_prep = Extension(name='tomopy.lib.libprep',
                    sources=['tomopy/algorithms/preprocess/correct_drift.c',
                             'tomopy/algorithms/preprocess/apply_padding.c',
                             'tomopy/algorithms/preprocess/downsample.c'],
                    include_dirs=C_INCLUDE_PATH)

# Create reconstruction shared-library.
ext_recon = Extension(name='tomopy.lib.librecon',
                    sources=['tomopy/algorithms/recon/art.c',
                             'tomopy/algorithms/recon/sirt.c',
                             'tomopy/algorithms/recon/mlem.c',
                             'tomopy/algorithms/recon/pml.c',
                             'tomopy/algorithms/recon/upsample.c',
                             'tomopy/algorithms/recon/gridrec/filters.cpp',
                             'tomopy/algorithms/recon/gridrec/grid.cpp',
                             'tomopy/algorithms/recon/gridrec/MessageQueue.cpp',
                             'tomopy/algorithms/recon/gridrec/pswf.cpp',
                             'tomopy/algorithms/recon/gridrec/tomoRecon.cpp',
                             'tomopy/algorithms/recon/gridrec/tomoReconPy.cpp'],
                    include_dirs=C_INCLUDE_PATH,
                    library_dirs=LD_LIBRARY_PATH,
                    extra_link_args=['-lfftw3f',
                                     '-lboost_thread',
                                     '-lboost_system',
                                     '-lboost_date_time'])
                                     
=======
tomoc = Extension(
    name='lib.libtomopy',
    extra_compile_args=['-std=c99'],
    sources=[
        'src/corr.c',
        'src/utils.c',
        'src/project.c',
        'src/gridrec.c',
        'src/fft.c',
        'src/art.c',
        'src/bart.c',
        'src/fbp.c',
        'src/mlem.c',
        'src/osem.c',
        'src/ospml_hybrid.c',
        'src/ospml_quad.c',
        'src/pml_hybrid.c',
        'src/pml_quad.c',
        'src/sirt.c',
        'src/morph.c'])
>>>>>>> 47bb97cb

setup(
    name='tomopy',
    packages=find_packages(),
    version=open('VERSION').read().strip(),
    include_package_data=True,
    ext_modules=[tomoc],
    zip_safe=False,
    author='Doga Gursoy',
    author_email='dgursoy@aps.anl.gov',
    description='Tomographic Reconstruction in Python.',
    keywords=['tomography', 'reconstruction', 'imaging'],
    url='http://tomopy.readthedocs.org',
    download_url='http://github.com/dgursoy/tomopy.git',
    license='BSD',
    platforms='Any',
    classifiers=[
        'Development Status :: 4 - Beta',
        'License :: OSI Approved :: BSD License',
        'Intended Audience :: Science/Research',
        'Intended Audience :: Education',
        'Intended Audience :: Developers',
        'Natural Language :: English',
        'Operating System :: OS Independent',
        'Programming Language :: Python :: 2.7',
        'Programming Language :: C']
)<|MERGE_RESOLUTION|>--- conflicted
+++ resolved
@@ -2,83 +2,6 @@
 # -*- coding: utf-8 -*-
 from setuptools import setup, Extension, find_packages
 
-<<<<<<< HEAD
-# Set Python package requirements for installation.
-install_requires = [
-            'numpy>=1.8.0',
-            'scipy>=0.13.2',
-            'h5py>=2.2.1',
-            'pywavelets>=0.2.2',
-            'scikit-image>=0.10'
-            ]
-
-# enforce these same requirements at packaging time
-import pkg_resources
-for requirement in install_requires:
-    try:
-        pkg_resources.require(requirement)
-    except pkg_resources.DistributionNotFound:
-        msg = 'Python package requirement not satisfied: ' + requirement
-        msg += '\nsuggest using this command:'
-        msg += '\n\tpip install -U ' + requirement.split('=')[0].rstrip('>')
-        raise pkg_resources.DistributionNotFound, msg
-
-# Get shared library locations (list of directories).
-LD_LIBRARY_PATH = '/usr/lib' #os.environ.get('LD_LIBRARY_PATH', None)
-if LD_LIBRARY_PATH is None:
-    warnings.warn("you may need to manually set LD_LIBRARY_PATH to " +
-                  "link the shared libraries correctly")
-    LD_LIBRARY_PATH = ''
-LD_LIBRARY_PATH = LD_LIBRARY_PATH.split(':')
-
-# Get header file locations (list of directories).
-C_INCLUDE_PATH = '/usr/include' #os.environ.get('C_INCLUDE_PATH', None)
-if C_INCLUDE_PATH is None:
-    warnings.warn("you may need to manually set C_INCLUDE_PATH to " +
-                  "link the shared libraries correctly")
-    C_INCLUDE_PATH = []
-else:
-    C_INCLUDE_PATH = C_INCLUDE_PATH.split(':')
-
-# add ourselves to the list
-C_INCLUDE_PATH += [os.path.abspath('tomopy/algorithms/recon/gridrec')]
-
-
-# Create FFTW shared-library.
-ext_fftw = Extension(name='tomopy.lib.libfftw',
-                    sources=['tomopy/tools/fftw.cpp'],
-                    include_dirs=C_INCLUDE_PATH,
-                    library_dirs=LD_LIBRARY_PATH,
-                    extra_link_args=['-lfftw3f'])
-                    
-# Create preprocessing shared-library.
-ext_prep = Extension(name='tomopy.lib.libprep',
-                    sources=['tomopy/algorithms/preprocess/correct_drift.c',
-                             'tomopy/algorithms/preprocess/apply_padding.c',
-                             'tomopy/algorithms/preprocess/downsample.c'],
-                    include_dirs=C_INCLUDE_PATH)
-
-# Create reconstruction shared-library.
-ext_recon = Extension(name='tomopy.lib.librecon',
-                    sources=['tomopy/algorithms/recon/art.c',
-                             'tomopy/algorithms/recon/sirt.c',
-                             'tomopy/algorithms/recon/mlem.c',
-                             'tomopy/algorithms/recon/pml.c',
-                             'tomopy/algorithms/recon/upsample.c',
-                             'tomopy/algorithms/recon/gridrec/filters.cpp',
-                             'tomopy/algorithms/recon/gridrec/grid.cpp',
-                             'tomopy/algorithms/recon/gridrec/MessageQueue.cpp',
-                             'tomopy/algorithms/recon/gridrec/pswf.cpp',
-                             'tomopy/algorithms/recon/gridrec/tomoRecon.cpp',
-                             'tomopy/algorithms/recon/gridrec/tomoReconPy.cpp'],
-                    include_dirs=C_INCLUDE_PATH,
-                    library_dirs=LD_LIBRARY_PATH,
-                    extra_link_args=['-lfftw3f',
-                                     '-lboost_thread',
-                                     '-lboost_system',
-                                     '-lboost_date_time'])
-                                     
-=======
 tomoc = Extension(
     name='lib.libtomopy',
     extra_compile_args=['-std=c99'],
@@ -99,7 +22,6 @@
         'src/pml_quad.c',
         'src/sirt.c',
         'src/morph.c'])
->>>>>>> 47bb97cb
 
 setup(
     name='tomopy',
