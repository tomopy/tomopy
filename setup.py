--- conflicted
+++ resolved
@@ -48,10 +48,6 @@
         'src/stripe.c',
         'src/remove_ring.c'])
 
-<<<<<<< HEAD
-=======
-
->>>>>>> 82e9be66
 ext_mods = [tomoc]
 
 # Remove external C code for RTD builds
@@ -59,10 +55,6 @@
 if on_rtd:
     ext_mods = []
 
-<<<<<<< HEAD
-
-=======
->>>>>>> 82e9be66
 setup(
     name='tomopy',
     packages=find_packages(exclude=['test*']),
