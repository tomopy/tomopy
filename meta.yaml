package:
  name: tomopy
<<<<<<< HEAD
  version: '0.1.10'
=======
  version: '0.1.11'
>>>>>>> 28ec6ea1

source:
  git_url: https://github.com/tomopy/tomopy.git
  
build:
  number: 0

requirements:
  build:
    - python
    - setuptools

  run:
    - python
    - numpy
    - h5py
    - scikit-image
    - pywavelets
    - netcdf4
    - spefile
    - edffile
    - tifffile

test:
  # Python imports
  imports:
    - tomopy
    - tomopy.io
    - tomopy.io.reader
    - tomopy.io.writer
    - tomopy.io.exchange
    - tomopy.io.phantom
    - tomopy.misc
    - tomopy.misc.corr
    - tomopy.misc.mask
    - tomopy.misc.morph
    - tomopy.prep
    - tomopy.prep.normalize
    - tomopy.prep.phase
    - tomopy.prep.stripe
    - tomopy.recon
    - tomopy.recon.algorithm
    - tomopy.recon.rotation
    - tomopy.util
    - tomopy.util.dtype
    - tomopy.util.extern
    - tomopy.util.mproc

about:
  home: http://tomopy.readthedocs.org
  license: BSD-3
  summary: 'Tomographic reconstruction in Python.'

# See
# http://docs.continuum.io/conda/build.html for
# more information about meta.yaml<|MERGE_RESOLUTION|>--- conflicted
+++ resolved
@@ -1,10 +1,6 @@
 package:
   name: tomopy
-<<<<<<< HEAD
-  version: '0.1.10'
-=======
   version: '0.1.11'
->>>>>>> 28ec6ea1
 
 source:
   git_url: https://github.com/tomopy/tomopy.git
