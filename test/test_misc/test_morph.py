#!/usr/bin/env python
# -*- coding: utf-8 -*-

# #########################################################################
# Copyright (c) 2015, UChicago Argonne, LLC. All rights reserved.         #
#                                                                         #
# Copyright 2015. UChicago Argonne, LLC. This software was produced       #
# under U.S. Government contract DE-AC02-06CH11357 for Argonne National   #
# Laboratory (ANL), which is operated by UChicago Argonne, LLC for the    #
# U.S. Department of Energy. The U.S. Government has rights to use,       #
# reproduce, and distribute this software.  NEITHER THE GOVERNMENT NOR    #
# UChicago Argonne, LLC MAKES ANY WARRANTY, EXPRESS OR IMPLIED, OR        #
# ASSUMES ANY LIABILITY FOR THE USE OF THIS SOFTWARE.  If software is     #
# modified to produce derivative works, such modified software should     #
# be clearly marked, so as not to confuse it with the version available   #
# from ANL.                                                               #
#                                                                         #
# Additionally, redistribution and use in source and binary forms, with   #
# or without modification, are permitted provided that the following      #
# conditions are met:                                                     #
#                                                                         #
#     * Redistributions of source code must retain the above copyright    #
#       notice, this list of conditions and the following disclaimer.     #
#                                                                         #
#     * Redistributions in binary form must reproduce the above copyright #
#       notice, this list of conditions and the following disclaimer in   #
#       the documentation and/or other materials provided with the        #
#       distribution.                                                     #
#                                                                         #
#     * Neither the name of UChicago Argonne, LLC, Argonne National       #
#       Laboratory, ANL, the U.S. Government, nor the names of its        #
#       contributors may be used to endorse or promote products derived   #
#       from this software without specific prior written permission.     #
#                                                                         #
# THIS SOFTWARE IS PROVIDED BY UChicago Argonne, LLC AND CONTRIBUTORS     #
# "AS IS" AND ANY EXPRESS OR IMPLIED WARRANTIES, INCLUDING, BUT NOT       #
# LIMITED TO, THE IMPLIED WARRANTIES OF MERCHANTABILITY AND FITNESS       #
# FOR A PARTICULAR PURPOSE ARE DISCLAIMED. IN NO EVENT SHALL UChicago     #
# Argonne, LLC OR CONTRIBUTORS BE LIABLE FOR ANY DIRECT, INDIRECT,        #
# INCIDENTAL, SPECIAL, EXEMPLARY, OR CONSEQUENTIAL DAMAGES (INCLUDING,    #
# BUT NOT LIMITED TO, PROCUREMENT OF SUBSTITUTE GOODS OR SERVICES;        #
# LOSS OF USE, DATA, OR PROFITS; OR BUSINESS INTERRUPTION) HOWEVER        #
# CAUSED AND ON ANY THEORY OF LIABILITY, WHETHER IN CONTRACT, STRICT      #
# LIABILITY, OR TORT (INCLUDING NEGLIGENCE OR OTHERWISE) ARISING IN       #
# ANY WAY OUT OF THE USE OF THIS SOFTWARE, EVEN IF ADVISED OF THE         #
# POSSIBILITY OF SUCH DAMAGE.                                             #
# #########################################################################

from __future__ import (absolute_import, division, print_function,
                        unicode_literals)

import unittest
from ..util import read_file, loop_dim
from tomopy.misc.morph import downsample, upsample

__author__ = "Doga Gursoy"
__copyright__ = "Copyright (c) 2015, UChicago Argonne, LLC."
__docformat__ = 'restructuredtext en'


<<<<<<< HEAD
class MorphingTestCase(unittest.TestCase):
    def test_downsample(self):
        loop_dim(downsample, read_file('obj.npy'))
=======
def test_downsample():
    loop_dim(downsample, read_file('obj.npy'))


def test_upsample():
    loop_dim(upsample, read_file('obj.npy'))

def test_sino_360_to_180():
    test_im = np.random.random((32, 32, 128)).astype(np.float32)
    ltest = sino_360_to_180(test_im, 32, 'left')
    rtest = sino_360_to_180(test_im, 32, 'right')
    assert_array_almost_equal(ltest[:, :, -112:], test_im[:16, :, 16:])
    assert_array_almost_equal(ltest[:, :, :112], test_im[16:, :, 16:][:, :, ::-1])
    assert_array_almost_equal(rtest[:, :, :112], test_im[:16, :, :-16])
    assert_array_almost_equal(rtest[:, :, -112:], test_im[16:, :, :-16][:, :, ::-1])
>>>>>>> 7340fe25

    def test_upsample(self):
        loop_dim(upsample, read_file('obj.npy'))<|MERGE_RESOLUTION|>--- conflicted
+++ resolved
@@ -51,34 +51,31 @@
 
 import unittest
 from ..util import read_file, loop_dim
-from tomopy.misc.morph import downsample, upsample
+from tomopy.misc.morph import downsample, upsample, sino_360_to_180
+import numpy as np
+from numpy.testing import assert_array_almost_equal
 
 __author__ = "Doga Gursoy"
 __copyright__ = "Copyright (c) 2015, UChicago Argonne, LLC."
 __docformat__ = 'restructuredtext en'
 
 
-<<<<<<< HEAD
 class MorphingTestCase(unittest.TestCase):
     def test_downsample(self):
         loop_dim(downsample, read_file('obj.npy'))
-=======
-def test_downsample():
-    loop_dim(downsample, read_file('obj.npy'))
-
-
-def test_upsample():
-    loop_dim(upsample, read_file('obj.npy'))
-
-def test_sino_360_to_180():
-    test_im = np.random.random((32, 32, 128)).astype(np.float32)
-    ltest = sino_360_to_180(test_im, 32, 'left')
-    rtest = sino_360_to_180(test_im, 32, 'right')
-    assert_array_almost_equal(ltest[:, :, -112:], test_im[:16, :, 16:])
-    assert_array_almost_equal(ltest[:, :, :112], test_im[16:, :, 16:][:, :, ::-1])
-    assert_array_almost_equal(rtest[:, :, :112], test_im[:16, :, :-16])
-    assert_array_almost_equal(rtest[:, :, -112:], test_im[16:, :, :-16][:, :, ::-1])
->>>>>>> 7340fe25
 
     def test_upsample(self):
-        loop_dim(upsample, read_file('obj.npy'))+        loop_dim(upsample, read_file('obj.npy'))
+
+    def test_sino_360_to_180(self):
+        test_im = np.random.random((32, 32, 128)).astype(np.float32)
+        ltest = sino_360_to_180(test_im, 32, 'left')
+        rtest = sino_360_to_180(test_im, 32, 'right')
+        assert_array_almost_equal(
+            ltest[:, :, -112:], test_im[:16, :, 16:])
+        assert_array_almost_equal(
+            ltest[:, :, :112], test_im[16:, :, 16:][:, :, ::-1])
+        assert_array_almost_equal(
+            rtest[:, :, :112], test_im[:16, :, :-16])
+        assert_array_almost_equal(
+            rtest[:, :, -112:], test_im[16:, :, :-16][:, :, ::-1])