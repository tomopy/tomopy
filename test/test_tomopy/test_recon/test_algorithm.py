--- conflicted
+++ resolved
@@ -61,17 +61,16 @@
 __docformat__ = 'restructuredtext en'
 
 try:
-<<<<<<< HEAD
     import cv2
     found_opencv = True
 except ImportError:
     found_opencv = False
-=======
+
+try:
     import mkl
     found_mkl = True
 except ImportError:
     found_mkl = False
->>>>>>> ecc6ee5d
 
 
 class ReconstructionAlgorithmTestCase(unittest.TestCase):
