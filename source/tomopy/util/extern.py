#!/usr/bin/env python
# -*- coding: utf-8 -*-

# #########################################################################
# Copyright (c) 2015-2019, UChicago Argonne, LLC. All rights reserved.    #
#                                                                         #
# Copyright 2015-2019. UChicago Argonne, LLC. This software was produced  #
# under U.S. Government contract DE-AC02-06CH11357 for Argonne National   #
# Laboratory (ANL), which is operated by UChicago Argonne, LLC for the    #
# U.S. Department of Energy. The U.S. Government has rights to use,       #
# reproduce, and distribute this software.  NEITHER THE GOVERNMENT NOR    #
# UChicago Argonne, LLC MAKES ANY WARRANTY, EXPRESS OR IMPLIED, OR        #
# ASSUMES ANY LIABILITY FOR THE USE OF THIS SOFTWARE.  If software is     #
# modified to produce derivative works, such modified software should     #
# be clearly marked, so as not to confuse it with the version available   #
# from ANL.                                                               #
#                                                                         #
# Additionally, redistribution and use in source and binary forms, with   #
# or without modification, are permitted provided that the following      #
# conditions are met:                                                     #
#                                                                         #
#     * Redistributions of source code must retain the above copyright    #
#       notice, this list of conditions and the following disclaimer.     #
#                                                                         #
#     * Redistributions in binary form must reproduce the above copyright #
#       notice, this list of conditions and the following disclaimer in   #
#       the documentation and/or other materials provided with the        #
#       distribution.                                                     #
#                                                                         #
#     * Neither the name of UChicago Argonne, LLC, Argonne National       #
#       Laboratory, ANL, the U.S. Government, nor the names of its        #
#       contributors may be used to endorse or promote products derived   #
#       from this software without specific prior written permission.     #
#                                                                         #
# THIS SOFTWARE IS PROVIDED BY UChicago Argonne, LLC AND CONTRIBUTORS     #
# "AS IS" AND ANY EXPRESS OR IMPLIED WARRANTIES, INCLUDING, BUT NOT       #
# LIMITED TO, THE IMPLIED WARRANTIES OF MERCHANTABILITY AND FITNESS       #
# FOR A PARTICULAR PURPOSE ARE DISCLAIMED. IN NO EVENT SHALL UChicago     #
# Argonne, LLC OR CONTRIBUTORS BE LIABLE FOR ANY DIRECT, INDIRECT,        #
# INCIDENTAL, SPECIAL, EXEMPLARY, OR CONSEQUENTIAL DAMAGES (INCLUDING,    #
# BUT NOT LIMITED TO, PROCUREMENT OF SUBSTITUTE GOODS OR SERVICES;        #
# LOSS OF USE, DATA, OR PROFITS; OR BUSINESS INTERRUPTION) HOWEVER        #
# CAUSED AND ON ANY THEORY OF LIABILITY, WHETHER IN CONTRACT, STRICT      #
# LIABILITY, OR TORT (INCLUDING NEGLIGENCE OR OTHERWISE) ARISING IN       #
# ANY WAY OUT OF THE USE OF THIS SOFTWARE, EVEN IF ADVISED OF THE         #
# POSSIBILITY OF SUCH DAMAGE.                                             #
# #########################################################################
"""
Module for external library wrappers.
"""

from __future__ import (absolute_import, division, print_function,
                        unicode_literals)

import sys
import os.path
import ctypes
import numpy as np
import tomopy.util.dtype as dtype
import logging
import warnings

logger = logging.getLogger(__name__)


__author__ = "Doga Gursoy"
__copyright__ = "Copyright (c) 2015, UChicago Argonne, LLC."
__docformat__ = 'restructuredtext en'
__all__ = ['c_shared_lib',
           'c_project',
           'c_project2',
           'c_project3',
           'c_normalize_bg',
           'c_remove_stripe_sf',
           'c_sample',
           'c_art',
           'c_bart',
           'c_fbp',
           'c_gridrec',
           'c_mlem',
           'c_osem',
           'c_ospml_hybrid',
           'c_ospml_quad',
           'c_pml_hybrid',
           'c_pml_quad',
           'c_sirt',
           'c_tv',
           'c_grad',
           'c_tikh',
           'c_vector',
           'c_vector2',
           'c_vector3',
           'c_remove_ring']


def c_shared_lib(lib_name, do_warn=True):
    """Get the path and import the C-shared library."""
    load_dll = ctypes.cdll.LoadLibrary
    ext = '.so'
    if sys.platform == 'darwin':
        ext = '.dylib'
    if os.name == 'nt':
        ext = '.dll'
        load_dll = ctypes.windll.LoadLibrary
    base_path = os.path.abspath(os.path.dirname(
                                os.path.dirname(__file__)))
    sharedlib = os.path.join(base_path, 'sharedlibs', '%s%s' % (lib_name, ext))
    if os.path.exists(sharedlib):
        return load_dll(sharedlib)
    # cannot find shared lib:
    if do_warn is True:
        logger.warning('OSError: The following shared lib is missing!\n{}'.format(
                       sharedlib))


# PTL is typically built statically so don't warn if not found
with warnings.catch_warnings():
    warnings.simplefilter("ignore")
    LIB_PTL = c_shared_lib('libptl', do_warn=False)

LIB_TOMOPY_MISC = c_shared_lib("libtomopy-misc")
LIB_TOMOPY_PREP = c_shared_lib("libtomopy-prep")
LIB_TOMOPY_RECON = c_shared_lib("libtomopy-recon")
LIB_TOMOPY_ACCEL = c_shared_lib("libtomopy-accel")
LIB_TOMOPY_GRIDREC = c_shared_lib("libtomopy-gridrec")

<<<<<<< HEAD
=======

def MissingLibrary():
    raise ModuleNotFoundError(
        '''Function does not exist due to missing library.
        Check CMake log for more details.''')


>>>>>>> 94586fa8
def c_normalize_bg(tomo, air):
    dt, dy, dx = tomo.shape

    LIB_TOMOPY_PREP.normalize_bg.restype = dtype.as_c_void_p()
    LIB_TOMOPY_PREP.normalize_bg(
        dtype.as_c_float_p(tomo),
        dtype.as_c_int(dt),
        dtype.as_c_int(dy),
        dtype.as_c_int(dx),
        dtype.as_c_int(air))


def c_remove_stripe_sf(tomo, size):

    # TODO: we should fix this elsewhere...
    # TOMO object must be contiguous for c function to work
    contiguous_tomo = np.require(tomo, requirements="AC")
    dx, dy, dz = tomo.shape
    istart = 0
    iend = dy

    LIB_TOMOPY_PREP.remove_stripe_sf.restype = dtype.as_c_void_p()
    LIB_TOMOPY_PREP.remove_stripe_sf(
        dtype.as_c_float_p(contiguous_tomo),
        dtype.as_c_int(dx),
        dtype.as_c_int(dy),
        dtype.as_c_int(dz),
        dtype.as_c_int(size),
        dtype.as_c_int(istart),
        dtype.as_c_int(iend))
    tomo[:] = contiguous_tomo[:]


def c_project(obj, center, tomo, theta):
    # TODO: we should fix this elsewhere...
    # TOMO object must be contiguous for c function to work

    contiguous_tomo = np.require(tomo, requirements="AC")
    if len(obj.shape) == 2:
        # no y-axis (only one slice)
        oy = 1
        ox, oz = obj.shape
    else:
        oy, ox, oz = obj.shape

    if len(tomo.shape) == 2:
        # no y-axis (only one slice)
        dy = 1
        dt, dx = tomo.shape
    else:
        dy, dt, dx = tomo.shape

    LIB_TOMOPY_RECON.project.restype = dtype.as_c_void_p()
    LIB_TOMOPY_RECON.project(
        dtype.as_c_float_p(obj),
        dtype.as_c_int(oy),
        dtype.as_c_int(ox),
        dtype.as_c_int(oz),
        dtype.as_c_float_p(contiguous_tomo),
        dtype.as_c_int(dy),
        dtype.as_c_int(dt),
        dtype.as_c_int(dx),
        dtype.as_c_float_p(center),
        dtype.as_c_float_p(theta))
    tomo[:] = contiguous_tomo[:]


def c_project2(objx, objy, center, tomo, theta):
    # TODO: we should fix this elsewhere...
    # TOMO object must be contiguous for c function to work

    contiguous_tomo = np.require(tomo, requirements="AC")
    if len(objx.shape) == 2:
        # no y-axis (only one slice)
        oy = 1
        ox, oz = objx.shape
    else:
        oy, ox, oz = objx.shape

    if len(tomo.shape) == 2:
        # no y-axis (only one slice)
        dy = 1
        dt, dx = tomo.shape
    else:
        dy, dt, dx = tomo.shape

    LIB_TOMOPY_RECON.project2.restype = dtype.as_c_void_p()
    LIB_TOMOPY_RECON.project2(
        dtype.as_c_float_p(objx),
        dtype.as_c_float_p(objy),
        dtype.as_c_int(oy),
        dtype.as_c_int(ox),
        dtype.as_c_int(oz),
        dtype.as_c_float_p(contiguous_tomo),
        dtype.as_c_int(dy),
        dtype.as_c_int(dt),
        dtype.as_c_int(dx),
        dtype.as_c_float_p(center),
        dtype.as_c_float_p(theta))
    tomo[:] = contiguous_tomo[:]


def c_project3(objx, objy, objz, center, tomo, theta, axis):
    # TODO: we should fix this elsewhere...
    # TOMO object must be contiguous for c function to work

    contiguous_tomo = np.require(tomo, requirements="AC")
    if len(objx.shape) == 2:
        # no y-axis (only one slice)
        oy = 1
        ox, oz = objx.shape
    else:
        oy, ox, oz = objx.shape

    if len(tomo.shape) == 2:
        # no y-axis (only one slice)
        dy = 1
        dt, dx = tomo.shape
    else:
        dy, dt, dx = tomo.shape

    LIB_TOMOPY_RECON.project3.restype = dtype.as_c_void_p()
    LIB_TOMOPY_RECON.project3(
        dtype.as_c_float_p(objx),
        dtype.as_c_float_p(objy),
        dtype.as_c_float_p(objz),
        dtype.as_c_int(oy),
        dtype.as_c_int(ox),
        dtype.as_c_int(oz),
        dtype.as_c_float_p(contiguous_tomo),
        dtype.as_c_int(dy),
        dtype.as_c_int(dt),
        dtype.as_c_int(dx),
        dtype.as_c_float_p(center),
        dtype.as_c_float_p(theta),
        dtype.as_c_int(axis))
    tomo[:] = contiguous_tomo[:]


def c_sample(mode, arr, dx, dy, dz, level, axis, out):
    LIB_TOMOPY_MISC.sample.restype = dtype.as_c_void_p()
    LIB_TOMOPY_MISC.sample(
        dtype.as_c_int(mode),
        dtype.as_c_float_p(arr),
        dtype.as_c_int(dx),
        dtype.as_c_int(dy),
        dtype.as_c_int(dz),
        dtype.as_c_int(level),
        dtype.as_c_int(axis),
        dtype.as_c_float_p(out))
    return out


def c_art(tomo, center, recon, theta, **kwargs):
    if len(tomo.shape) == 2:
        # no y-axis (only one slice)
        dy = 1
        dt, dx = tomo.shape
    else:
        dy, dt, dx = tomo.shape

    LIB_TOMOPY_RECON.art.restype = dtype.as_c_void_p()
    return LIB_TOMOPY_RECON.art(
        dtype.as_c_float_p(tomo),
        dtype.as_c_int(dy),
        dtype.as_c_int(dt),
        dtype.as_c_int(dx),
        dtype.as_c_float_p(center),
        dtype.as_c_float_p(theta),
        dtype.as_c_float_p(recon),
        dtype.as_c_int(kwargs['num_gridx']),
        dtype.as_c_int(kwargs['num_gridy']),
        dtype.as_c_int(kwargs['num_iter']))


def c_bart(tomo, center, recon, theta, **kwargs):
    if len(tomo.shape) == 2:
        # no y-axis (only one slice)
        dy = 1
        dt, dx = tomo.shape
    else:
        dy, dt, dx = tomo.shape

    LIB_TOMOPY_RECON.bart.restype = dtype.as_c_void_p()
    return LIB_TOMOPY_RECON.bart(
        dtype.as_c_float_p(tomo),
        dtype.as_c_int(dy),
        dtype.as_c_int(dt),
        dtype.as_c_int(dx),
        dtype.as_c_float_p(center),
        dtype.as_c_float_p(theta),
        dtype.as_c_float_p(recon),
        dtype.as_c_int(kwargs['num_gridx']),
        dtype.as_c_int(kwargs['num_gridy']),
        dtype.as_c_int(kwargs['num_iter']),
        dtype.as_c_int(kwargs['num_block']),
        dtype.as_c_float_p(kwargs['ind_block']))  # TODO: I think this should be int_p


def c_fbp(tomo, center, recon, theta, **kwargs):
    if len(tomo.shape) == 2:
        # no y-axis (only one slice)
        dy = 1
        dt, dx = tomo.shape
    else:
        dy, dt, dx = tomo.shape

    LIB_TOMOPY_RECON.fbp.restype = dtype.as_c_void_p()
    return LIB_TOMOPY_RECON.fbp(
        dtype.as_c_float_p(tomo),
        dtype.as_c_int(dy),
        dtype.as_c_int(dt),
        dtype.as_c_int(dx),
        dtype.as_c_float_p(center),
        dtype.as_c_float_p(theta),
        dtype.as_c_float_p(recon),
        dtype.as_c_int(kwargs['num_gridx']),
        dtype.as_c_int(kwargs['num_gridy']),
        dtype.as_c_char_p(kwargs['filter_name']),
        dtype.as_c_float_p(kwargs['filter_par']))  # filter_par


def c_gridrec(tomo, center, recon, theta, **kwargs):

    if LIB_TOMOPY_GRIDREC is None:
        MissingLibrary()

    if len(tomo.shape) == 2:
        # no y-axis (only one slice)
        dy = 1
        dt, dx = tomo.shape
    else:
        dy, dt, dx = tomo.shape

    LIB_TOMOPY_GRIDREC.gridrec.restype = dtype.as_c_void_p()
    return LIB_TOMOPY_GRIDREC.gridrec(
        dtype.as_c_float_p(tomo),
        dtype.as_c_int(dy),
        dtype.as_c_int(dt),
        dtype.as_c_int(dx),
        dtype.as_c_float_p(center),
        dtype.as_c_float_p(theta),
        dtype.as_c_float_p(recon),
        dtype.as_c_int(kwargs['num_gridx']),
        dtype.as_c_int(kwargs['num_gridy']),
        dtype.as_c_char_p(kwargs['filter_name']),
        dtype.as_c_float_p(kwargs['filter_par']))


def c_mlem(tomo, center, recon, theta, **kwargs):
    if len(tomo.shape) == 2:
        # no y-axis (only one slice)
        dy = 1
        dt, dx = tomo.shape
    else:
        dy, dt, dx = tomo.shape

    use_accel = 1 if kwargs['accelerated'] else 0

    if use_accel:
        LIB_TOMOPY_ACCEL.__getattr__("cxx_mlem")
        LIB_TOMOPY_ACCEL.cxx_mlem.restype = dtype.as_c_void_p()
        return LIB_TOMOPY_ACCEL.cxx_mlem(
            dtype.as_c_float_p(tomo),
            dtype.as_c_int(dy),
            dtype.as_c_int(dt),
            dtype.as_c_int(dx),
            dtype.as_c_float_p(center),
            dtype.as_c_float_p(theta),
            dtype.as_c_float_p(recon),
            dtype.as_c_int(kwargs['num_gridx']),
            dtype.as_c_int(kwargs['num_gridy']),
            dtype.as_c_int(kwargs['num_iter']),
            dtype.as_c_int(kwargs['pool_size']),
            dtype.as_c_char_p(kwargs['interpolation']),
            dtype.as_c_char_p(kwargs['device']),
            dtype.as_c_int_p(kwargs['grid_size']),
            dtype.as_c_int_p(kwargs['block_size']))
    else:
        LIB_TOMOPY_RECON.mlem.restype = dtype.as_c_void_p()
        return LIB_TOMOPY_RECON.mlem(
            dtype.as_c_float_p(tomo),
            dtype.as_c_int(dy),
            dtype.as_c_int(dt),
            dtype.as_c_int(dx),
            dtype.as_c_float_p(center),
            dtype.as_c_float_p(theta),
            dtype.as_c_float_p(recon),
            dtype.as_c_int(kwargs['num_gridx']),
            dtype.as_c_int(kwargs['num_gridy']),
            dtype.as_c_int(kwargs['num_iter']))


def c_osem(tomo, center, recon, theta, **kwargs):
    if len(tomo.shape) == 2:
        # no y-axis (only one slice)
        dy = 1
        dt, dx = tomo.shape
    else:
        dy, dt, dx = tomo.shape

    LIB_TOMOPY_RECON.osem.restype = dtype.as_c_void_p()
    return LIB_TOMOPY_RECON.osem(
        dtype.as_c_float_p(tomo),
        dtype.as_c_int(dy),
        dtype.as_c_int(dt),
        dtype.as_c_int(dx),
        dtype.as_c_float_p(center),
        dtype.as_c_float_p(theta),
        dtype.as_c_float_p(recon),
        dtype.as_c_int(kwargs['num_gridx']),
        dtype.as_c_int(kwargs['num_gridy']),
        dtype.as_c_int(kwargs['num_iter']),
        dtype.as_c_int(kwargs['num_block']),
        dtype.as_c_float_p(kwargs['ind_block']))  # TODO: should be int?


def c_ospml_hybrid(tomo, center, recon, theta, **kwargs):
    if len(tomo.shape) == 2:
        # no y-axis (only one slice)
        dy = 1
        dt, dx = tomo.shape
    else:
        dy, dt, dx = tomo.shape

    LIB_TOMOPY_RECON.ospml_hybrid.restype = dtype.as_c_void_p()
    return LIB_TOMOPY_RECON.ospml_hybrid(
        dtype.as_c_float_p(tomo),
        dtype.as_c_int(dy),
        dtype.as_c_int(dt),
        dtype.as_c_int(dx),
        dtype.as_c_float_p(center),
        dtype.as_c_float_p(theta),
        dtype.as_c_float_p(recon),
        dtype.as_c_int(kwargs['num_gridx']),
        dtype.as_c_int(kwargs['num_gridy']),
        dtype.as_c_int(kwargs['num_iter']),
        dtype.as_c_float_p(kwargs['reg_par']),
        dtype.as_c_int(kwargs['num_block']),
        dtype.as_c_float_p(kwargs['ind_block']))  # TODO: should be int?


def c_ospml_quad(tomo, center, recon, theta, **kwargs):
    if len(tomo.shape) == 2:
        # no y-axis (only one slice)
        dy = 1
        dt, dx = tomo.shape
    else:
        dy, dt, dx = tomo.shape

    LIB_TOMOPY_RECON.ospml_quad.restype = dtype.as_c_void_p()
    return LIB_TOMOPY_RECON.ospml_quad(
        dtype.as_c_float_p(tomo),
        dtype.as_c_int(dy),
        dtype.as_c_int(dt),
        dtype.as_c_int(dx),
        dtype.as_c_float_p(center),
        dtype.as_c_float_p(theta),
        dtype.as_c_float_p(recon),
        dtype.as_c_int(kwargs['num_gridx']),
        dtype.as_c_int(kwargs['num_gridy']),
        dtype.as_c_int(kwargs['num_iter']),
        dtype.as_c_float_p(kwargs['reg_par']),
        dtype.as_c_int(kwargs['num_block']),
        dtype.as_c_float_p(kwargs['ind_block']))  # TODO: should be int?


def c_pml_hybrid(tomo, center, recon, theta, **kwargs):
    if len(tomo.shape) == 2:
        # no y-axis (only one slice)
        dy = 1
        dt, dx = tomo.shape
    else:
        dy, dt, dx = tomo.shape

    LIB_TOMOPY_RECON.pml_hybrid.restype = dtype.as_c_void_p()
    return LIB_TOMOPY_RECON.pml_hybrid(
        dtype.as_c_float_p(tomo),
        dtype.as_c_int(dy),
        dtype.as_c_int(dt),
        dtype.as_c_int(dx),
        dtype.as_c_float_p(center),
        dtype.as_c_float_p(theta),
        dtype.as_c_float_p(recon),
        dtype.as_c_int(kwargs['num_gridx']),
        dtype.as_c_int(kwargs['num_gridy']),
        dtype.as_c_int(kwargs['num_iter']),
        dtype.as_c_float_p(kwargs['reg_par']))


def c_pml_quad(tomo, center, recon, theta, **kwargs):
    if len(tomo.shape) == 2:
        # no y-axis (only one slice)
        dy = 1
        dt, dx = tomo.shape
    else:
        dy, dt, dx = tomo.shape

    LIB_TOMOPY_RECON.pml_quad.restype = dtype.as_c_void_p()
    return LIB_TOMOPY_RECON.pml_quad(
        dtype.as_c_float_p(tomo),
        dtype.as_c_int(dy),
        dtype.as_c_int(dt),
        dtype.as_c_int(dx),
        dtype.as_c_float_p(center),
        dtype.as_c_float_p(theta),
        dtype.as_c_float_p(recon),
        dtype.as_c_int(kwargs['num_gridx']),
        dtype.as_c_int(kwargs['num_gridy']),
        dtype.as_c_int(kwargs['num_iter']),
        dtype.as_c_float_p(kwargs['reg_par']))


def c_sirt(tomo, center, recon, theta, **kwargs):
    if len(tomo.shape) == 2:
        # no y-axis (only one slice)
        dy = 1
        dt, dx = tomo.shape
    else:
        dy, dt, dx = tomo.shape

    use_accel = 1 if kwargs['accelerated'] else 0

    if use_accel:
        LIB_TOMOPY_ACCEL.__getattr__("cxx_sirt")
        LIB_TOMOPY_ACCEL.cxx_sirt.restype = dtype.as_c_void_p()
        return LIB_TOMOPY_ACCEL.cxx_sirt(
            dtype.as_c_float_p(tomo),
            dtype.as_c_int(dy),
            dtype.as_c_int(dt),
            dtype.as_c_int(dx),
            dtype.as_c_float_p(center),
            dtype.as_c_float_p(theta),
            dtype.as_c_float_p(recon),
            dtype.as_c_int(kwargs['num_gridx']),
            dtype.as_c_int(kwargs['num_gridy']),
            dtype.as_c_int(kwargs['num_iter']),
            dtype.as_c_int(kwargs['pool_size']),
            dtype.as_c_char_p(kwargs['interpolation']),
            dtype.as_c_char_p(kwargs['device']),
            dtype.as_c_int_p(kwargs['grid_size']),
            dtype.as_c_int_p(kwargs['block_size']))
    else:
        LIB_TOMOPY_RECON.sirt.restype = dtype.as_c_void_p()
        return LIB_TOMOPY_RECON.sirt(
            dtype.as_c_float_p(tomo),
            dtype.as_c_int(dy),
            dtype.as_c_int(dt),
            dtype.as_c_int(dx),
            dtype.as_c_float_p(center),
            dtype.as_c_float_p(theta),
            dtype.as_c_float_p(recon),
            dtype.as_c_int(kwargs['num_gridx']),
            dtype.as_c_int(kwargs['num_gridy']),
            dtype.as_c_int(kwargs['num_iter']))


def c_tv(tomo, center, recon, theta, **kwargs):
    if len(tomo.shape) == 2:
        # no y-axis (only one slice)
        dy = 1
        dt, dx = tomo.shape
    else:
        dy, dt, dx = tomo.shape

    LIB_TOMOPY_RECON.tv.restype = dtype.as_c_void_p()
    return LIB_TOMOPY_RECON.tv(
        dtype.as_c_float_p(tomo),
        dtype.as_c_int(dy),
        dtype.as_c_int(dt),
        dtype.as_c_int(dx),
        dtype.as_c_float_p(center),
        dtype.as_c_float_p(theta),
        dtype.as_c_float_p(recon),
        dtype.as_c_int(kwargs['num_gridx']),
        dtype.as_c_int(kwargs['num_gridy']),
        dtype.as_c_int(kwargs['num_iter']),
        dtype.as_c_float_p(kwargs['reg_par']))


def c_grad(tomo, center, recon, theta, **kwargs):
    if len(tomo.shape) == 2:
        # no y-axis (only one slice)
        dy = 1
        dt, dx = tomo.shape
    else:
        dy, dt, dx = tomo.shape

    LIB_TOMOPY_RECON.grad.restype = dtype.as_c_void_p()
    return LIB_TOMOPY_RECON.grad(
        dtype.as_c_float_p(tomo),
        dtype.as_c_int(dy),
        dtype.as_c_int(dt),
        dtype.as_c_int(dx),
        dtype.as_c_float_p(center),
        dtype.as_c_float_p(theta),
        dtype.as_c_float_p(recon),
        dtype.as_c_int(kwargs['num_gridx']),
        dtype.as_c_int(kwargs['num_gridy']),
        dtype.as_c_int(kwargs['num_iter']),
        dtype.as_c_float_p(kwargs['reg_par']))


def c_tikh(tomo, center, recon, theta, **kwargs):
    if len(tomo.shape) == 2:
        # no y-axis (only one slice)
        dy = 1
        dt, dx = tomo.shape
    else:
        dy, dt, dx = tomo.shape

    LIB_TOMOPY_RECON.tikh.restype = dtype.as_c_void_p()
    return LIB_TOMOPY_RECON.tikh(
        dtype.as_c_float_p(tomo),
        dtype.as_c_int(dy),
        dtype.as_c_int(dt),
        dtype.as_c_int(dx),
        dtype.as_c_float_p(center),
        dtype.as_c_float_p(theta),
        dtype.as_c_float_p(recon),
        dtype.as_c_int(kwargs['num_gridx']),
        dtype.as_c_int(kwargs['num_gridy']),
        dtype.as_c_int(kwargs['num_iter']),
        dtype.as_c_float_p(kwargs['reg_data']),
        dtype.as_c_float_p(kwargs['reg_par']))


def c_vector(tomo, center, recon1, recon2, theta, **kwargs):
    if len(tomo.shape) == 2:
        # no y-axis (only one slice)
        dy = 1
        dt, dx = tomo.shape
    else:
        dy, dt, dx = tomo.shape

    LIB_TOMOPY_RECON.vector.restype = dtype.as_c_void_p()
    return LIB_TOMOPY_RECON.vector(
        dtype.as_c_float_p(tomo),
        dtype.as_c_int(dy),
        dtype.as_c_int(dt),
        dtype.as_c_int(dx),
        dtype.as_c_float_p(center),
        dtype.as_c_float_p(theta),
        dtype.as_c_float_p(recon1),
        dtype.as_c_float_p(recon2),
        dtype.as_c_int(kwargs['num_gridx']),
        dtype.as_c_int(kwargs['num_gridy']),
        dtype.as_c_int(kwargs['num_iter']))


def c_vector2(tomo1, tomo2, center1, center2, recon1, recon2, recon3, theta1, theta2, axis1, axis2, **kwargs):
    if len(tomo1.shape) == 2:
        # no y-axis (only one slice)
        dy = 1
        dt, dx = tomo1.shape
    else:
        dy, dt, dx = tomo1.shape

    LIB_TOMOPY_RECON.vector2.restype = dtype.as_c_void_p()
    return LIB_TOMOPY_RECON.vector2(
        dtype.as_c_float_p(tomo1),
        dtype.as_c_float_p(tomo2),
        dtype.as_c_int(dy),
        dtype.as_c_int(dt),
        dtype.as_c_int(dx),
        dtype.as_c_float_p(center1),
        dtype.as_c_float_p(center2),
        dtype.as_c_float_p(theta1),
        dtype.as_c_float_p(theta2),
        dtype.as_c_float_p(recon1),
        dtype.as_c_float_p(recon2),
        dtype.as_c_float_p(recon3),
        dtype.as_c_int(kwargs['num_gridx']),
        dtype.as_c_int(kwargs['num_gridy']),
        dtype.as_c_int(kwargs['num_iter']),
        dtype.as_c_int(axis1),
        dtype.as_c_int(axis2))


def c_vector3(tomo1, tomo2, tomo3, center1, center2, center3, recon1, recon2, recon3, theta1, theta2, theta3, axis1, axis2, axis3, **kwargs):
    if len(tomo1.shape) == 2:
        # no y-axis (only one slice)
        dy = 1
        dt, dx = tomo1.shape
    else:
        dy, dt, dx = tomo1.shape

    LIB_TOMOPY_RECON.vector3.restype = dtype.as_c_void_p()
    return LIB_TOMOPY_RECON.vector3(
        dtype.as_c_float_p(tomo1),
        dtype.as_c_float_p(tomo2),
        dtype.as_c_float_p(tomo3),
        dtype.as_c_int(dy),
        dtype.as_c_int(dt),
        dtype.as_c_int(dx),
        dtype.as_c_float_p(center1),
        dtype.as_c_float_p(center2),
        dtype.as_c_float_p(center3),
        dtype.as_c_float_p(theta1),
        dtype.as_c_float_p(theta2),
        dtype.as_c_float_p(theta3),
        dtype.as_c_float_p(recon1),
        dtype.as_c_float_p(recon2),
        dtype.as_c_float_p(recon3),
        dtype.as_c_int(kwargs['num_gridx']),
        dtype.as_c_int(kwargs['num_gridy']),
        dtype.as_c_int(kwargs['num_iter']),
        dtype.as_c_int(axis1),
        dtype.as_c_int(axis2),
        dtype.as_c_int(axis3))


def c_remove_ring(rec, *args):
    istart = 0
    iend = rec.shape[0]
    LIB_TOMOPY_MISC.remove_ring.restype = dtype.as_c_void_p()
    return LIB_TOMOPY_MISC.remove_ring(
        dtype.as_c_float_p(rec),
        dtype.as_c_float(args[0]),  # center_x
        dtype.as_c_float(args[1]),  # center_y
        dtype.as_c_int(args[2]),  # dx
        dtype.as_c_int(args[3]),  # dy
        dtype.as_c_int(args[4]),  # dz
        dtype.as_c_float(args[5]),  # thresh_max
        dtype.as_c_float(args[6]),  # thresh_min
        dtype.as_c_float(args[7]),  # thresh
        dtype.as_c_int(args[8]),  # theta_min
        dtype.as_c_int(args[9]),  # rwidth
        dtype.as_c_int(args[10]),  # int_mode
        dtype.as_c_int(istart),  # istart
        dtype.as_c_int(iend))  # iend<|MERGE_RESOLUTION|>--- conflicted
+++ resolved
@@ -124,8 +124,6 @@
 LIB_TOMOPY_ACCEL = c_shared_lib("libtomopy-accel")
 LIB_TOMOPY_GRIDREC = c_shared_lib("libtomopy-gridrec")
 
-<<<<<<< HEAD
-=======
 
 def MissingLibrary():
     raise ModuleNotFoundError(
@@ -133,7 +131,6 @@
         Check CMake log for more details.''')
 
 
->>>>>>> 94586fa8
 def c_normalize_bg(tomo, air):
     dt, dy, dx = tomo.shape
 
