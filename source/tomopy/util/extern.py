--- conflicted
+++ resolved
@@ -124,15 +124,12 @@
 LIB_TOMOPY_RECON = c_shared_lib("libtomopy-recon")
 LIB_TOMOPY_ACCEL = c_shared_lib("libtomopy-accel")
 LIB_TOMOPY_GRIDREC = c_shared_lib("libtomopy-gridrec")
-<<<<<<< HEAD
 
 
 def MissingLibrary():
     raise ModuleNotFoundError(
         '''Function does not exist due to missing library.
         Check CMake log for more details.''')
-=======
->>>>>>> 479bbf5f
 
 
 def c_normalize_bg(tomo, air):
@@ -590,10 +587,6 @@
             dtype.as_c_int(kwargs['num_gridy']),
             dtype.as_c_int(kwargs['num_iter']))
 
-<<<<<<< HEAD
-
-=======
->>>>>>> 479bbf5f
 def c_tv(tomo, center, recon, theta, **kwargs):
     if len(tomo.shape) == 2:
         # no y-axis (only one slice)
