--- conflicted
+++ resolved
@@ -1,454 +1,445 @@
-#!/usr/bin/env python
-# -*- coding: utf-8 -*-
-
-# #########################################################################
-# Copyright (c) 2016-17, UChicago Argonne, LLC. All rights reserved.      #
-#                                                                         #
-# Copyright 2017-17. UChicago Argonne, LLC. This software was produced    #
-# under U.S. Government contract DE-AC02-06CH11357 for Argonne National   #
-# Laboratory (ANL), which is operated by UChicago Argonne, LLC for the    #
-# U.S. Department of Energy. The U.S. Government has rights to use,       #
-# reproduce, and distribute this software.  NEITHER THE GOVERNMENT NOR    #
-# UChicago Argonne, LLC MAKES ANY WARRANTY, EXPRESS OR IMPLIED, OR        #
-# ASSUMES ANY LIABILITY FOR THE USE OF THIS SOFTWARE.  If software is     #
-# modified to produce derivative works, such modified software should     #
-# be clearly marked, so as not to confuse it with the version available   #
-# from ANL.                                                               #
-#                                                                         #
-# Additionally, redistribution and use in source and binary forms, with   #
-# or without modification, are permitted provided that the following      #
-# conditions are met:                                                     #
-#                                                                         #
-#     * Redistributions of source code must retain the above copyright    #
-#       notice, this list of conditions and the following disclaimer.     #
-#                                                                         #
-#     * Redistributions in binary form must reproduce the above copyright #
-#       notice, this list of conditions and the following disclaimer in   #
-#       the documentation and/or other materials provided with the        #
-#       distribution.                                                     #
-#                                                                         #
-#     * Neither the name of UChicago Argonne, LLC, Argonne National       #
-#       Laboratory, ANL, the U.S. Government, nor the names of its        #
-#       contributors may be used to endorse or promote products derived   #
-#       from this software without specific prior written permission.     #
-#                                                                         #
-# THIS SOFTWARE IS PROVIDED BY UChicago Argonne, LLC AND CONTRIBUTORS     #
-# "AS IS" AND ANY EXPRESS OR IMPLIED WARRANTIES, INCLUDING, BUT NOT       #
-# LIMITED TO, THE IMPLIED WARRANTIES OF MERCHANTABILITY AND FITNESS       #
-# FOR A PARTICULAR PURPOSE ARE DISCLAIMED. IN NO EVENT SHALL UChicago     #
-# Argonne, LLC OR CONTRIBUTORS BE LIABLE FOR ANY DIRECT, INDIRECT,        #
-# INCIDENTAL, SPECIAL, EXEMPLARY, OR CONSEQUENTIAL DAMAGES (INCLUDING,    #
-# BUT NOT LIMITED TO, PROCUREMENT OF SUBSTITUTE GOODS OR SERVICES;        #
-# LOSS OF USE, DATA, OR PROFITS; OR BUSINESS INTERRUPTION) HOWEVER        #
-# CAUSED AND ON ANY THEORY OF LIABILITY, WHETHER IN CONTRACT, STRICT      #
-# LIABILITY, OR TORT (INCLUDING NEGLIGENCE OR OTHERWISE) ARISING IN       #
-# ANY WAY OUT OF THE USE OF THIS SOFTWARE, EVEN IF ADVISED OF THE         #
-# POSSIBILITY OF SUCH DAMAGE.                                             #
-# #########################################################################
-
-import numpy as np
-import logging
-import warnings
-from skimage import transform as tf
-from skimage.feature import register_translation
-from tomopy.recon.algorithm import recon
-from tomopy.sim.project import project
-import dxchange
-import numpy as np
-
-logger = logging.getLogger(__name__)
-
-
-__author__ = "Doga Gursoy"
-__copyright__ = "Copyright (c) 2016-17, UChicago Argonne, LLC."
-__docformat__ = 'restructuredtext en'
-__all__ = ['align_seq',
-           'align_joint',
-           'scale',
-           'tilt',
-           'add_jitter',
-           'add_noise',
-           'blur_edges',
-           'shift_images']
-
-
-def align_seq(
-        prj, ang, fdir='.', iters=10, pad=(0, 0),
-        blur=True, save=False, debug=True):
-    """
-    Aligns the projection image stack using the sequential
-    re-projection algorithm :cite:`Gursoy:17`.
-
-    Parameters
-    ----------
-    prj : ndarray
-        3D stack of projection images. The first dimension
-        is projection axis, second and third dimensions are
-        the x- and y-axes of the projection image, respectively.
-    ang : ndarray
-        Projection angles in radians as an array.
-    iters : scalar, optional
-        Number of iterations of the algorithm.
-    pad : list-like, optional
-        Padding for projection images in x and y-axes.
-    blur : bool, optional
-        Blurs the edge of the image before registration.
-    save : bool, optional
-        Saves projections and corresponding reconstruction
-        for each algorithm iteration.
-    debug : book, optional
-        Provides debugging info such as iterations and error.
-
-    Returns
-    -------
-    ndarray
-        3D stack of projection images with jitter.
-    ndarray
-        Error array for each iteration.
-    """
-
-    # Needs scaling for skimage float operations.
-    prj, scl = scale(prj)
-
-    # Shift arrays
-    sx = np.zeros((prj.shape[0]))
-    sy = np.zeros((prj.shape[0]))
-
-    conv = np.zeros((iters))
-
-    # Pad images.
-    npad = ((0, 0), (pad[1], pad[1]), (pad[0], pad[0]))
-    prj = np.pad(prj, npad, mode='constant', constant_values=0)
-
-    # Register each image frame-by-frame.
-    for n in range(iters):
-        # Reconstruct image.
-<<<<<<< HEAD
-        rec = tomopy.recon(prj, ang, algorithm='sirt')
-=======
-        rec = recon(prj, ang, algorithm='sirt')
->>>>>>> b97608ca
-
-        # Re-project data and obtain simulated data.
-        sim = project(rec, ang, pad=False)
-
-        # Blur edges.
-        if blur:
-            _prj = blur_edges(prj, 0.1, 0.5)
-            _sim = blur_edges(sim, 0.1, 0.5)
-        else:
-            _prj = prj
-            _sim = sim
-
-        # Initialize error matrix per iteration.
-        err = np.zeros((prj.shape[0]))
-
-        # For each projection
-        for m in range(prj.shape[0]):
-
-            # Register current projection in sub-pixel precision
-            shift, error, diffphase = register_translation(_prj[m], _sim[m], 2)
-            err[m] = np.sqrt(shift[0]*shift[0] + shift[1]*shift[1])
-            sx[m] += shift[0]
-            sy[m] += shift[1]
-
-            # Register current image with the simulated one
-            tform = tf.SimilarityTransform(translation=(shift[1], shift[0]))
-            prj[m] = tf.warp(prj[m], tform, order=5)
-
-        if debug:
-            print('iter=' + str(n) + ', err=' + str(np.linalg.norm(err)))
-            conv[n] = np.linalg.norm(err)
-
-        if save:
-            dxchange.write_tiff(prj, fdir + '/tmp/iters/prj/prj')
-            dxchange.write_tiff(sim, fdir + '/tmp/iters/sim/sim')
-            dxchange.write_tiff(rec, fdir + '/tmp/iters/rec/rec')
-
-    # Re-normalize data
-    prj *= scl
-    return prj, sx, sy, conv
-
-
-def align_joint(
-        prj, ang, fdir='.', iters=10, pad=(0, 0),
-        blur=True, save=False, debug=True):
-    """
-    Aligns the projection image stack using the joint
-    re-projection algorithm :cite:`Gursoy:17`.
-
-    Parameters
-    ----------
-    prj : ndarray
-        3D stack of projection images. The first dimension
-        is projection axis, second and third dimensions are
-        the x- and y-axes of the projection image, respectively.
-    ang : ndarray
-        Projection angles in radians as an array.
-    iters : scalar, optional
-        Number of iterations of the algorithm.
-    pad : list-like, optional
-        Padding for projection images in x and y-axes.
-    blur : bool, optional
-        Blurs the edge of the image before registration.
-    save : bool, optional
-        Saves projections and corresponding reconstruction
-        for each algorithm iteration.
-    debug : book, optional
-        Provides debugging info such as iterations and error.
-
-    Returns
-    -------
-    ndarray
-        3D stack of projection images with jitter.
-    ndarray
-        Error array for each iteration.
-    """
-
-    # Needs scaling for skimage float operations.
-    prj, scl = scale(prj)
-
-    # Shift arrays
-    sx = np.zeros((prj.shape[0]))
-    sy = np.zeros((prj.shape[0]))
-
-    conv = np.zeros((iters))
-
-    # Pad images.
-    npad = ((0, 0), (pad[1], pad[1]), (pad[0], pad[0]))
-    prj = np.pad(prj, npad, mode='constant', constant_values=0)
-
-    # Initialization of reconstruction.
-    rec = 1e-12 * np.ones((prj.shape[1], prj.shape[2], prj.shape[2]))
-
-    # Register each image frame-by-frame.
-    for n in range(iters):
-
-        if np.mod(n, 1) == 0:
-            _rec = rec
-
-        # Reconstruct image.
-<<<<<<< HEAD
-        rec = tomopy.recon(
-            prj, ang, algorithm='sirt', num_iter=2, init_recon=_rec)
-=======
-        rec = recon(prj, ang, algorithm='sirt', num_iter=2, init_recon=_rec)
->>>>>>> b97608ca
-
-        # Re-project data and obtain simulated data.
-        sim = project(rec, ang, pad=False)
-
-        # Blur edges.
-        if blur:
-            _prj = blur_edges(prj, 0.0, 0.5)
-            _sim = blur_edges(sim, 0.0, 0.5)
-        else:
-            _prj = prj
-            _sim = sim
-
-        # Initialize error matrix per iteration.
-        err = np.zeros((prj.shape[0]))
-
-        # For each projection
-        for m in range(prj.shape[0]):
-
-            # Register current projection in sub-pixel precision
-            shift, error, diffphase = register_translation(_prj[m], _sim[m], 2)
-            err[m] = np.sqrt(shift[0]*shift[0] + shift[1]*shift[1])
-            sx[m] += shift[0]
-            sy[m] += shift[1]
-
-            # Register current image with the simulated one
-            tform = tf.SimilarityTransform(translation=(shift[1], shift[0]))
-            prj[m] = tf.warp(prj[m], tform, order=5)
-
-        if debug:
-            print('iter=' + str(n) + ', err=' + str(np.linalg.norm(err)))
-            conv[n] = np.linalg.norm(err)
-
-        if save:
-            dxchange.write_tiff(prj, 'tmp/iters/prj/prj')
-            dxchange.write_tiff(sim, 'tmp/iters/sim/sim')
-            dxchange.write_tiff(rec, 'tmp/iters/rec/rec')
-
-    # Re-normalize data
-    prj *= scl
-    return prj, sx, sy, conv
-
-
-def tilt(obj, rad=0, phi=0):
-    """
-    Tilt object at a given angle from the rotation axis.
-
-    Warning
-    -------
-    Not implemented yet.
-
-    Parameters
-    ----------
-    obj : ndarray
-        3D discrete object.
-    rad : scalar, optional
-        Radius in polar cordinates to define tilt angle.
-        The value is between 0 and 1, where 0 means no tilt
-        and 1 means a tilt of 90 degrees. The tilt angle
-        can be obtained by arcsin(rad).
-    phi : scalar, optional
-        Angle in degrees to define tilt direction from the
-        rotation axis. 0 degree means rotation in sagittal
-        plane and 90 degree means rotation in coronal plane.
-
-    Returns
-    -------
-    ndarray
-        Tilted 3D object.
-    """
-    pass
-
-
-def add_jitter(prj, low=0, high=1):
-    """
-    Simulates jitter in projection images. The jitter
-    is simulated by drawing random samples from a uniform
-    distribution over the half-open interval [low, high).
-
-    Parameters
-    ----------
-    prj : ndarray
-        3D stack of projection images. The first dimension
-        is projection axis, second and third dimensions are
-        the x- and y-axes of the projection image, respectively.
-    low : float, optional
-        Lower boundary of the output interval. All values
-        generated will be greater than or equal to low. The
-        default value is 0.
-    high : float
-        Upper boundary of the output interval. All values
-        generated will be less than high. The default value
-        is 1.0.
-
-    Returns
-    -------
-    ndarray
-        3D stack of projection images with jitter.
-    """
-    from skimage import transform as tf
-
-    # Needs scaling for skimage float operations.
-    prj, scl = scale(prj)
-
-    # Random jitter parameters are drawn from uniform distribution.
-    jitter = np.random.uniform(low, high, size=(prj.shape[0], 2))
-
-    for m in range(prj.shape[0]):
-        tform = tf.SimilarityTransform(translation=jitter[m])
-        prj[m] = tf.warp(prj[m], tform, order=0)
-
-    # Re-scale back to original values.
-    prj *= scl
-    return prj, jitter[:, 0], jitter[:, 1]
-
-
-def add_noise(prj, ratio=0.05):
-    """
-    Adds Gaussian noise with zero mean and a given standard
-    deviation as a ratio of the maximum value in data.
-
-    Parameters
-    ----------
-    prj : ndarray
-        3D stack of projection images. The first dimension
-        is projection axis, second and third dimensions are
-        the x- and y-axes of the projection image, respectively.
-    ratio : float, optional
-        Ratio of the standard deviation of the Gaussian noise
-        distribution to the maximum value in data.
-
-    Returns
-    -------
-    ndarray
-        3D stack of projection images with added Gaussian noise.
-    """
-    std = prj.max() * ratio
-    noise = np.random.normal(0, std, size=prj.shape)
-    return prj + noise.astype('float32')
-
-
-def scale(prj):
-    """
-    Linearly scales the projection images in the range
-    between -1 and 1.
-
-    Parameters
-    ----------
-    prj : ndarray
-        3D stack of projection images. The first dimension
-        is projection axis, second and third dimensions are
-        the x- and y-axes of the projection image, respectively.
-
-    Returns
-    -------
-    ndarray
-        Scaled 3D stack of projection images.
-    """
-    scl = max(abs(prj.max()), abs(prj.min()))
-    prj /= scl
-    return prj, scl
-
-
-def blur_edges(prj, low=0, high=0.8):
-    """
-    Blurs the edge of the projection images.
-
-    Parameters
-    ----------
-    prj : ndarray
-        3D stack of projection images. The first dimension
-        is projection axis, second and third dimensions are
-        the x- and y-axes of the projection image, respectively.
-    low : scalar, optional
-        Min ratio of the blurring frame to the image size.
-    high : scalar, optional
-        Max ratio of the blurring frame to the image size.
-
-    Returns
-    -------
-    ndarray
-        Edge-blurred 3D stack of projection images.
-    """
-    _prj = prj.copy()
-    dx, dy, dz = _prj.shape
-    rows, cols = np.mgrid[:dy, :dz]
-    rad = np.sqrt((rows - dy/2)**2 + (cols - dz/2)**2)
-    mask = np.zeros((dy, dz))
-    rmin, rmax = low * rad.max(), high * rad.max()
-    mask[rad < rmin] = 1
-    mask[rad > rmax] = 0
-    zone = np.logical_and(rad >= rmin, rad <= rmax)
-    mask[zone] = (rmax - rad[zone]) / (rmax - rmin)
-    feathered = np.empty((dy, dz), dtype=np.uint8)
-    _prj *= mask
-    return _prj
-
-
-def shift_images(prj, sx, sy):
-    """
-    Shift projections images for a given set of shift
-    values in horizontal and vertical directions.
-    """
-
-    from skimage import transform as tf
-    from skimage.feature import register_translation
-
-    # Needs scaling for skimage float operations.
-    prj, scl = scale(prj)
-
-    # For each projection
-    for m in range(prj.shape[0]):
-        tform = tf.SimilarityTransform(translation=(sy[m], sx[m]))
-        prj[m] = tf.warp(prj[m], tform, order=5)
-
-    # Re-normalize data
-    prj *= scl
-
-    return prj
+#!/usr/bin/env python
+# -*- coding: utf-8 -*-
+
+# #########################################################################
+# Copyright (c) 2016-17, UChicago Argonne, LLC. All rights reserved.      #
+#                                                                         #
+# Copyright 2017-17. UChicago Argonne, LLC. This software was produced    #
+# under U.S. Government contract DE-AC02-06CH11357 for Argonne National   #
+# Laboratory (ANL), which is operated by UChicago Argonne, LLC for the    #
+# U.S. Department of Energy. The U.S. Government has rights to use,       #
+# reproduce, and distribute this software.  NEITHER THE GOVERNMENT NOR    #
+# UChicago Argonne, LLC MAKES ANY WARRANTY, EXPRESS OR IMPLIED, OR        #
+# ASSUMES ANY LIABILITY FOR THE USE OF THIS SOFTWARE.  If software is     #
+# modified to produce derivative works, such modified software should     #
+# be clearly marked, so as not to confuse it with the version available   #
+# from ANL.                                                               #
+#                                                                         #
+# Additionally, redistribution and use in source and binary forms, with   #
+# or without modification, are permitted provided that the following      #
+# conditions are met:                                                     #
+#                                                                         #
+#     * Redistributions of source code must retain the above copyright    #
+#       notice, this list of conditions and the following disclaimer.     #
+#                                                                         #
+#     * Redistributions in binary form must reproduce the above copyright #
+#       notice, this list of conditions and the following disclaimer in   #
+#       the documentation and/or other materials provided with the        #
+#       distribution.                                                     #
+#                                                                         #
+#     * Neither the name of UChicago Argonne, LLC, Argonne National       #
+#       Laboratory, ANL, the U.S. Government, nor the names of its        #
+#       contributors may be used to endorse or promote products derived   #
+#       from this software without specific prior written permission.     #
+#                                                                         #
+# THIS SOFTWARE IS PROVIDED BY UChicago Argonne, LLC AND CONTRIBUTORS     #
+# "AS IS" AND ANY EXPRESS OR IMPLIED WARRANTIES, INCLUDING, BUT NOT       #
+# LIMITED TO, THE IMPLIED WARRANTIES OF MERCHANTABILITY AND FITNESS       #
+# FOR A PARTICULAR PURPOSE ARE DISCLAIMED. IN NO EVENT SHALL UChicago     #
+# Argonne, LLC OR CONTRIBUTORS BE LIABLE FOR ANY DIRECT, INDIRECT,        #
+# INCIDENTAL, SPECIAL, EXEMPLARY, OR CONSEQUENTIAL DAMAGES (INCLUDING,    #
+# BUT NOT LIMITED TO, PROCUREMENT OF SUBSTITUTE GOODS OR SERVICES;        #
+# LOSS OF USE, DATA, OR PROFITS; OR BUSINESS INTERRUPTION) HOWEVER        #
+# CAUSED AND ON ANY THEORY OF LIABILITY, WHETHER IN CONTRACT, STRICT      #
+# LIABILITY, OR TORT (INCLUDING NEGLIGENCE OR OTHERWISE) ARISING IN       #
+# ANY WAY OUT OF THE USE OF THIS SOFTWARE, EVEN IF ADVISED OF THE         #
+# POSSIBILITY OF SUCH DAMAGE.                                             #
+# #########################################################################
+
+import numpy as np
+import logging
+import warnings
+from skimage import transform as tf
+from skimage.feature import register_translation
+from tomopy.recon.algorithm import recon
+from tomopy.sim.project import project
+import dxchange
+import numpy as np
+
+logger = logging.getLogger(__name__)
+
+
+__author__ = "Doga Gursoy"
+__copyright__ = "Copyright (c) 2016-17, UChicago Argonne, LLC."
+__docformat__ = 'restructuredtext en'
+__all__ = ['align_seq',
+           'align_joint',
+           'scale',
+           'tilt',
+           'add_jitter',
+           'add_noise',
+           'blur_edges',
+           'shift_images']
+
+
+def align_seq(
+        prj, ang, fdir='.', iters=10, pad=(0, 0),
+        blur=True, save=False, debug=True):
+    """
+    Aligns the projection image stack using the sequential
+    re-projection algorithm :cite:`Gursoy:17`.
+
+    Parameters
+    ----------
+    prj : ndarray
+        3D stack of projection images. The first dimension
+        is projection axis, second and third dimensions are
+        the x- and y-axes of the projection image, respectively.
+    ang : ndarray
+        Projection angles in radians as an array.
+    iters : scalar, optional
+        Number of iterations of the algorithm.
+    pad : list-like, optional
+        Padding for projection images in x and y-axes.
+    blur : bool, optional
+        Blurs the edge of the image before registration.
+    save : bool, optional
+        Saves projections and corresponding reconstruction
+        for each algorithm iteration.
+    debug : book, optional
+        Provides debugging info such as iterations and error.
+
+    Returns
+    -------
+    ndarray
+        3D stack of projection images with jitter.
+    ndarray
+        Error array for each iteration.
+    """
+
+    # Needs scaling for skimage float operations.
+    prj, scl = scale(prj)
+
+    # Shift arrays
+    sx = np.zeros((prj.shape[0]))
+    sy = np.zeros((prj.shape[0]))
+
+    conv = np.zeros((iters))
+
+    # Pad images.
+    npad = ((0, 0), (pad[1], pad[1]), (pad[0], pad[0]))
+    prj = np.pad(prj, npad, mode='constant', constant_values=0)
+
+    # Register each image frame-by-frame.
+    for n in range(iters):
+        # Reconstruct image.
+        rec = recon(prj, ang, algorithm='sirt')
+
+        # Re-project data and obtain simulated data.
+        sim = project(rec, ang, pad=False)
+
+        # Blur edges.
+        if blur:
+            _prj = blur_edges(prj, 0.1, 0.5)
+            _sim = blur_edges(sim, 0.1, 0.5)
+        else:
+            _prj = prj
+            _sim = sim
+
+        # Initialize error matrix per iteration.
+        err = np.zeros((prj.shape[0]))
+
+        # For each projection
+        for m in range(prj.shape[0]):
+
+            # Register current projection in sub-pixel precision
+            shift, error, diffphase = register_translation(_prj[m], _sim[m], 2)
+            err[m] = np.sqrt(shift[0]*shift[0] + shift[1]*shift[1])
+            sx[m] += shift[0]
+            sy[m] += shift[1]
+
+            # Register current image with the simulated one
+            tform = tf.SimilarityTransform(translation=(shift[1], shift[0]))
+            prj[m] = tf.warp(prj[m], tform, order=5)
+
+        if debug:
+            print('iter=' + str(n) + ', err=' + str(np.linalg.norm(err)))
+            conv[n] = np.linalg.norm(err)
+
+        if save:
+            dxchange.write_tiff(prj, fdir + '/tmp/iters/prj/prj')
+            dxchange.write_tiff(sim, fdir + '/tmp/iters/sim/sim')
+            dxchange.write_tiff(rec, fdir + '/tmp/iters/rec/rec')
+
+    # Re-normalize data
+    prj *= scl
+    return prj, sx, sy, conv
+
+
+def align_joint(
+        prj, ang, fdir='.', iters=10, pad=(0, 0),
+        blur=True, save=False, debug=True):
+    """
+    Aligns the projection image stack using the joint
+    re-projection algorithm :cite:`Gursoy:17`.
+
+    Parameters
+    ----------
+    prj : ndarray
+        3D stack of projection images. The first dimension
+        is projection axis, second and third dimensions are
+        the x- and y-axes of the projection image, respectively.
+    ang : ndarray
+        Projection angles in radians as an array.
+    iters : scalar, optional
+        Number of iterations of the algorithm.
+    pad : list-like, optional
+        Padding for projection images in x and y-axes.
+    blur : bool, optional
+        Blurs the edge of the image before registration.
+    save : bool, optional
+        Saves projections and corresponding reconstruction
+        for each algorithm iteration.
+    debug : book, optional
+        Provides debugging info such as iterations and error.
+
+    Returns
+    -------
+    ndarray
+        3D stack of projection images with jitter.
+    ndarray
+        Error array for each iteration.
+    """
+
+    # Needs scaling for skimage float operations.
+    prj, scl = scale(prj)
+
+    # Shift arrays
+    sx = np.zeros((prj.shape[0]))
+    sy = np.zeros((prj.shape[0]))
+
+    conv = np.zeros((iters))
+
+    # Pad images.
+    npad = ((0, 0), (pad[1], pad[1]), (pad[0], pad[0]))
+    prj = np.pad(prj, npad, mode='constant', constant_values=0)
+
+    # Initialization of reconstruction.
+    rec = 1e-12 * np.ones((prj.shape[1], prj.shape[2], prj.shape[2]))
+
+    # Register each image frame-by-frame.
+    for n in range(iters):
+
+        if np.mod(n, 1) == 0:
+            _rec = rec
+
+        # Reconstruct image.
+        rec = recon(prj, ang, algorithm='sirt', num_iter=2, init_recon=_rec)
+
+        # Re-project data and obtain simulated data.
+        sim = project(rec, ang, pad=False)
+
+        # Blur edges.
+        if blur:
+            _prj = blur_edges(prj, 0.0, 0.5)
+            _sim = blur_edges(sim, 0.0, 0.5)
+        else:
+            _prj = prj
+            _sim = sim
+
+        # Initialize error matrix per iteration.
+        err = np.zeros((prj.shape[0]))
+
+        # For each projection
+        for m in range(prj.shape[0]):
+
+            # Register current projection in sub-pixel precision
+            shift, error, diffphase = register_translation(_prj[m], _sim[m], 2)
+            err[m] = np.sqrt(shift[0]*shift[0] + shift[1]*shift[1])
+            sx[m] += shift[0]
+            sy[m] += shift[1]
+
+            # Register current image with the simulated one
+            tform = tf.SimilarityTransform(translation=(shift[1], shift[0]))
+            prj[m] = tf.warp(prj[m], tform, order=5)
+
+        if debug:
+            print('iter=' + str(n) + ', err=' + str(np.linalg.norm(err)))
+            conv[n] = np.linalg.norm(err)
+
+        if save:
+            dxchange.write_tiff(prj, 'tmp/iters/prj/prj')
+            dxchange.write_tiff(sim, 'tmp/iters/sim/sim')
+            dxchange.write_tiff(rec, 'tmp/iters/rec/rec')
+
+    # Re-normalize data
+    prj *= scl
+    return prj, sx, sy, conv
+
+
+def tilt(obj, rad=0, phi=0):
+    """
+    Tilt object at a given angle from the rotation axis.
+
+    Warning
+    -------
+    Not implemented yet.
+
+    Parameters
+    ----------
+    obj : ndarray
+        3D discrete object.
+    rad : scalar, optional
+        Radius in polar cordinates to define tilt angle.
+        The value is between 0 and 1, where 0 means no tilt
+        and 1 means a tilt of 90 degrees. The tilt angle
+        can be obtained by arcsin(rad).
+    phi : scalar, optional
+        Angle in degrees to define tilt direction from the
+        rotation axis. 0 degree means rotation in sagittal
+        plane and 90 degree means rotation in coronal plane.
+
+    Returns
+    -------
+    ndarray
+        Tilted 3D object.
+    """
+    pass
+
+
+def add_jitter(prj, low=0, high=1):
+    """
+    Simulates jitter in projection images. The jitter
+    is simulated by drawing random samples from a uniform
+    distribution over the half-open interval [low, high).
+
+    Parameters
+    ----------
+    prj : ndarray
+        3D stack of projection images. The first dimension
+        is projection axis, second and third dimensions are
+        the x- and y-axes of the projection image, respectively.
+    low : float, optional
+        Lower boundary of the output interval. All values
+        generated will be greater than or equal to low. The
+        default value is 0.
+    high : float
+        Upper boundary of the output interval. All values
+        generated will be less than high. The default value
+        is 1.0.
+
+    Returns
+    -------
+    ndarray
+        3D stack of projection images with jitter.
+    """
+    from skimage import transform as tf
+
+    # Needs scaling for skimage float operations.
+    prj, scl = scale(prj)
+
+    # Random jitter parameters are drawn from uniform distribution.
+    jitter = np.random.uniform(low, high, size=(prj.shape[0], 2))
+
+    for m in range(prj.shape[0]):
+        tform = tf.SimilarityTransform(translation=jitter[m])
+        prj[m] = tf.warp(prj[m], tform, order=0)
+
+    # Re-scale back to original values.
+    prj *= scl
+    return prj, jitter[:, 0], jitter[:, 1]
+
+
+def add_noise(prj, ratio=0.05):
+    """
+    Adds Gaussian noise with zero mean and a given standard
+    deviation as a ratio of the maximum value in data.
+
+    Parameters
+    ----------
+    prj : ndarray
+        3D stack of projection images. The first dimension
+        is projection axis, second and third dimensions are
+        the x- and y-axes of the projection image, respectively.
+    ratio : float, optional
+        Ratio of the standard deviation of the Gaussian noise
+        distribution to the maximum value in data.
+
+    Returns
+    -------
+    ndarray
+        3D stack of projection images with added Gaussian noise.
+    """
+    std = prj.max() * ratio
+    noise = np.random.normal(0, std, size=prj.shape)
+    return prj + noise.astype('float32')
+
+
+def scale(prj):
+    """
+    Linearly scales the projection images in the range
+    between -1 and 1.
+
+    Parameters
+    ----------
+    prj : ndarray
+        3D stack of projection images. The first dimension
+        is projection axis, second and third dimensions are
+        the x- and y-axes of the projection image, respectively.
+
+    Returns
+    -------
+    ndarray
+        Scaled 3D stack of projection images.
+    """
+    scl = max(abs(prj.max()), abs(prj.min()))
+    prj /= scl
+    return prj, scl
+
+
+def blur_edges(prj, low=0, high=0.8):
+    """
+    Blurs the edge of the projection images.
+
+    Parameters
+    ----------
+    prj : ndarray
+        3D stack of projection images. The first dimension
+        is projection axis, second and third dimensions are
+        the x- and y-axes of the projection image, respectively.
+    low : scalar, optional
+        Min ratio of the blurring frame to the image size.
+    high : scalar, optional
+        Max ratio of the blurring frame to the image size.
+
+    Returns
+    -------
+    ndarray
+        Edge-blurred 3D stack of projection images.
+    """
+    _prj = prj.copy()
+    dx, dy, dz = _prj.shape
+    rows, cols = np.mgrid[:dy, :dz]
+    rad = np.sqrt((rows - dy/2)**2 + (cols - dz/2)**2)
+    mask = np.zeros((dy, dz))
+    rmin, rmax = low * rad.max(), high * rad.max()
+    mask[rad < rmin] = 1
+    mask[rad > rmax] = 0
+    zone = np.logical_and(rad >= rmin, rad <= rmax)
+    mask[zone] = (rmax - rad[zone]) / (rmax - rmin)
+    feathered = np.empty((dy, dz), dtype=np.uint8)
+    _prj *= mask
+    return _prj
+
+
+def shift_images(prj, sx, sy):
+    """
+    Shift projections images for a given set of shift
+    values in horizontal and vertical directions.
+    """
+
+    from skimage import transform as tf
+    from skimage.feature import register_translation
+
+    # Needs scaling for skimage float operations.
+    prj, scl = scale(prj)
+
+    # For each projection
+    for m in range(prj.shape[0]):
+        tform = tf.SimilarityTransform(translation=(sy[m], sx[m]))
+        prj[m] = tf.warp(prj[m], tform, order=5)
+
+    # Re-normalize data
+    prj *= scl
+
+    return prj