--- conflicted
+++ resolved
@@ -28,7 +28,6 @@
     - `Optics Express, Vol 17(10), 8567-8591(2009) \
     <http://www.opticsinfobase.org/oe/abstract.cfm?uri=oe-17-10-8567>`_
     """
-<<<<<<< HEAD
     data, level, wname, sigma, ind_start, ind_end = args
     
     dx, num_slices, dy = data.shape
@@ -72,43 +71,4 @@
             
         data[:, n, :] = sli[x_shift:dx+x_shift, :]
         
-    return ind_start, ind_end, data
- 
-=======
-    # Find the higest level possible
-    size = np.max(data.shape)
-    if level==None: level = int(np.ceil(np.log2(size)))
-
-    # Wavelet decomposition.
-    dx, dy = data.shape
-    cH = []
-    cV = []
-    cD = []
-    for m in range(level):
-        data, (cHt, cVt, cDt) = pywt.dwt2(data, wname)
-        cH.append(cHt)
-        cV.append(cVt)
-        cD.append(cDt)
-
-    # FFT transform of horizontal frequency bands.
-    for m in range(level):
-        # FFT
-        fcV = np.fft.fftshift(np.fft.fft(cV[m], axis=0))
-        my, mx = fcV.shape
-
-        # Damping of ring artifact information.
-        y_hat = (np.arange(-my, my, 2, dtype='float')+1) / 2
-        damp = 1 - np.exp(-np.power(y_hat, 2) / (2 * np.power(sigma, 2)))
-        fcV = np.multiply(fcV, np.transpose(np.tile(damp, (mx, 1))))
-
-        # Inverse FFT.
-        cV[m] = np.real(np.fft.ifft(np.fft.ifftshift(fcV), axis=0))
-
-    # Wavelet reconstruction.
-    for m in range(level)[::-1]:
-        data = data[0:cH[m].shape[0], 0:cH[m].shape[1]]
-        data = pywt.idwt2((data, (cH[m], cV[m], cD[m])), wname)
-    data = data[0:dx, 0:dy]
-    return data
-    
->>>>>>> f6ffce49
+    return ind_start, ind_end, data