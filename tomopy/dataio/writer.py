--- conflicted
+++ resolved
@@ -170,19 +170,12 @@
                     file_name = file_body + '.tif'
                     break
             if axis == 0:
-<<<<<<< HEAD
                 img = misc.toimage(tomo.data_recon[m, :, :])
             elif axis == 1:
                 img = misc.toimage(tomo.data_recon[:, m, :])
             elif axis == 2:
                 img = misc.toimage(tomo.data_recon[:, :, m])
-=======
-                img = misc.toimage(TomoObj.data_recon[m, :, :], mode='F')
-            elif axis == 1:
-                img = misc.toimage(TomoObj.data_recon[:, m, :], mode='F')
-            elif axis == 2:
-                img = misc.toimage(TomoObj.data_recon[:, :, m], mode='F')
->>>>>>> 3aa92616
+
             # check if file exists.
             if os.path.isfile(file_name):
                 logger.warning("saving path check [failed]")
