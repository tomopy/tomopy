--- conflicted
+++ resolved
@@ -467,8 +467,6 @@
 
 # --------------------------------------------------------------------
 
-<<<<<<< HEAD
-=======
 def _stripe_removal2(self, nblocks=0, alpha=1.5, num_cores=None, 
                     chunk_size=None,
                     overwrite=True):
@@ -493,7 +491,6 @@
 
 # --------------------------------------------------------------------
     
->>>>>>> d48c9d9d
 # Hook all these methods to TomoPy.
 setattr(XTomoDataset, 'apply_padding', _apply_padding)
 setattr(XTomoDataset, 'circular_roi', _circular_roi)
