#!/usr/bin/env python
# -*- coding: utf-8 -*-

# #########################################################################
# Copyright (c) 2015, UChicago Argonne, LLC. All rights reserved.         #
#                                                                         #
# Copyright 2015. UChicago Argonne, LLC. This software was produced       #
# under U.S. Government contract DE-AC02-06CH11357 for Argonne National   #
# Laboratory (ANL), which is operated by UChicago Argonne, LLC for the    #
# U.S. Department of Energy. The U.S. Government has rights to use,       #
# reproduce, and distribute this software.  NEITHER THE GOVERNMENT NOR    #
# UChicago Argonne, LLC MAKES ANY WARRANTY, EXPRESS OR IMPLIED, OR        #
# ASSUMES ANY LIABILITY FOR THE USE OF THIS SOFTWARE.  If software is     #
# modified to produce derivative works, such modified software should     #
# be clearly marked, so as not to confuse it with the version available   #
# from ANL.                                                               #
#                                                                         #
# Additionally, redistribution and use in source and binary forms, with   #
# or without modification, are permitted provided that the following      #
# conditions are met:                                                     #
#                                                                         #
#     * Redistributions of source code must retain the above copyright    #
#       notice, this list of conditions and the following disclaimer.     #
#                                                                         #
#     * Redistributions in binary form must reproduce the above copyright #
#       notice, this list of conditions and the following disclaimer in   #
#       the documentation and/or other materials provided with the        #
#       distribution.                                                     #
#                                                                         #
#     * Neither the name of UChicago Argonne, LLC, Argonne National       #
#       Laboratory, ANL, the U.S. Government, nor the names of its        #
#       contributors may be used to endorse or promote products derived   #
#       from this software without specific prior written permission.     #
#                                                                         #
# THIS SOFTWARE IS PROVIDED BY UChicago Argonne, LLC AND CONTRIBUTORS     #
# "AS IS" AND ANY EXPRESS OR IMPLIED WARRANTIES, INCLUDING, BUT NOT       #
# LIMITED TO, THE IMPLIED WARRANTIES OF MERCHANTABILITY AND FITNESS       #
# FOR A PARTICULAR PURPOSE ARE DISCLAIMED. IN NO EVENT SHALL UChicago     #
# Argonne, LLC OR CONTRIBUTORS BE LIABLE FOR ANY DIRECT, INDIRECT,        #
# INCIDENTAL, SPECIAL, EXEMPLARY, OR CONSEQUENTIAL DAMAGES (INCLUDING,    #
# BUT NOT LIMITED TO, PROCUREMENT OF SUBSTITUTE GOODS OR SERVICES;        #
# LOSS OF USE, DATA, OR PROFITS; OR BUSINESS INTERRUPTION) HOWEVER        #
# CAUSED AND ON ANY THEORY OF LIABILITY, WHETHER IN CONTRACT, STRICT      #
# LIABILITY, OR TORT (INCLUDING NEGLIGENCE OR OTHERWISE) ARISING IN       #
# ANY WAY OUT OF THE USE OF THIS SOFTWARE, EVEN IF ADVISED OF THE         #
# POSSIBILITY OF SUCH DAMAGE.                                             #
# #########################################################################

"""
Module for reconstruction algorithms.
"""

from __future__ import (absolute_import, division, print_function,
                        unicode_literals)

import six
import numpy as np
import tomopy.util.mproc as mproc
import tomopy.util.extern as extern
import tomopy.util.dtype as dtype
from tomopy.sim.project import get_center
import logging
import concurrent.futures as cf
import copy

logger = logging.getLogger(__name__)


__author__ = "Doga Gursoy"
__copyright__ = "Copyright (c) 2015, UChicago Argonne, LLC."
__docformat__ = 'restructuredtext en'
__all__ = ['recon', 'init_tomo']


def recon(
        tomo, theta, center=None, sinogram_order=False, algorithm=None,
        init_recon=None, ncore=None, nchunk=None, **kwargs):
    """
    Reconstruct object from projection data.

    Parameters
    ----------
    tomo : ndarray
        3D tomographic data.
    theta : array
        Projection angles in radian.
    center: array, optional
        Location of rotation axis.
    sinogram_order: bool, optional
        Determins whether data is a stack of sinograms (True, y-axis first axis)
        or a stack of radiographs (False, theta first axis).
    algorithm : {str, function}
        One of the following string values.

        'art'
            Algebraic reconstruction technique :cite:`Kak:98`.
        'bart'
            Block algebraic reconstruction technique.
        'fbp'
            Filtered back-projection algorithm.
        'gridrec'
            Fourier grid reconstruction algorithm :cite:`Dowd:99`,
            :cite:`Rivers:06`.
        'mlem'
            Maximum-likelihood expectation maximization algorithm
            :cite:`Dempster:77`.
        'osem'
            Ordered-subset expectation maximization algorithm
            :cite:`Hudson:94`.
        'ospml_hybrid'
            Ordered-subset penalized maximum likelihood algorithm with
            weighted linear and quadratic penalties.
        'ospml_quad'
            Ordered-subset penalized maximum likelihood algorithm with
            quadratic penalties.
        'pml_hybrid'
            Penalized maximum likelihood algorithm with weighted linear
            and quadratic penalties :cite:`Chang:04`.
        'pml_quad'
            Penalized maximum likelihood algorithm with quadratic penalty.
        'sirt'
            Simultaneous algebraic reconstruction technique.
        'tv'
            Total Variation reconstruction technique
            :cite:`Chambolle:11`.
        'grad'
            Gradient descent method with a constant step size

    num_gridx, num_gridy : int, optional
        Number of pixels along x- and y-axes in the reconstruction grid.
    filter_name : str, optional
        Name of the filter for analytic reconstruction.

        'none'
            No filter.
        'shepp'
            Shepp-Logan filter (default).
        'cosine'
            Cosine filter.
        'hann'
            Cosine filter.
        'hamming'
            Hamming filter.
        'ramlak'
            Ram-Lak filter.
        'parzen'
            Parzen filter.
        'butterworth'
            Butterworth filter.
        'custom'
            A numpy array of size `next_power_of_2(num_detector_columns)/2`
            specifying a custom filter in Fourier domain. The first element
            of the filter should be the zero-frequency component.
        'custom2d'
            A numpy array of size `num_projections*next_power_of_2(num_detector_columns)/2`
            specifying a custom angle-dependent filter in Fourier domain. The first element
            of each filter should be the zero-frequency component.

    filter_par: list, optional
        Filter parameters as a list.
    num_iter : int, optional
        Number of algorithm iterations performed.
    num_block : int, optional
        Number of data blocks for intermediate updating the object.
    ind_block : array of int, optional
        Order of projections to be used for updating.
    reg_par : float, optional
        Regularization parameter for smoothing.
    init_recon : ndarray, optional
        Initial guess of the reconstruction.
    ncore : int, optional
        Number of cores that will be assigned to jobs.
    nchunk : int, optional
        Chunk size for each core.

    Returns
    -------
    ndarray
        Reconstructed 3D object.

    Warning
    -------
    Filtering is not implemented for fbp.

    Example
    -------
    >>> import tomopy
    >>> obj = tomopy.shepp3d() # Generate an object.
    >>> ang = tomopy.angles(180) # Generate uniformly spaced tilt angles.
    >>> sim = tomopy.project(obj, ang) # Calculate projections.
    >>> rec = tomopy.recon(sim, ang, algorithm='art') # Reconstruct object.
    >>>
    >>> # Show 64th slice of the reconstructed object.
    >>> import pylab
    >>> pylab.imshow(rec[64], cmap='gray')
    >>> pylab.show()

    Example using the ASTRA toolbox for recontruction

    For more information, see http://sourceforge.net/p/astra-toolbox/wiki/Home/
    and https://github.com/astra-toolbox/astra-toolbox. To install the ASTRA
    toolbox with conda, use:

    conda install -c https://conda.binstar.org/astra-toolbox astra-toolbox

    >>> import tomopy
    >>> obj = tomopy.shepp3d() # Generate an object.
    >>> ang = tomopy.angles(180) # Generate uniformly spaced tilt angles.
    >>> sim = tomopy.project(obj, ang) # Calculate projections.
    >>>
    >>> # Reconstruct object:
    >>> rec = tomopy.recon(sim, ang, algorithm=tomopy.astra,
    >>>       options={'method':'SART', 'num_iter':10*180,
    >>>       'proj_type':'linear',
    >>>       'extra_options':{'MinConstraint':0}})
    >>>
    >>> # Show 64th slice of the reconstructed object.
    >>> import pylab
    >>> pylab.imshow(rec[64], cmap='gray')
    >>> pylab.show()
    """

    # Initialize tomography data.
    tomo = init_tomo(tomo, sinogram_order, sharedmem=False)

    allowed_kwargs = {
        'art': ['num_gridx', 'num_gridy', 'num_iter'],
        'bart': ['num_gridx', 'num_gridy', 'num_iter',
                 'num_block', 'ind_block'],
        'fbp': ['num_gridx', 'num_gridy', 'filter_name', 'filter_par'],
        'gridrec': ['num_gridx', 'num_gridy', 'filter_name', 'filter_par'],
        'mlem': ['num_gridx', 'num_gridy', 'num_iter'],
        'osem': ['num_gridx', 'num_gridy', 'num_iter',
                 'num_block', 'ind_block'],
        'ospml_hybrid': ['num_gridx', 'num_gridy', 'num_iter',
                         'reg_par', 'num_block', 'ind_block'],
        'ospml_quad': ['num_gridx', 'num_gridy', 'num_iter',
                       'reg_par', 'num_block', 'ind_block'],
        'pml_hybrid': ['num_gridx', 'num_gridy', 'num_iter', 'reg_par'],
        'pml_quad': ['num_gridx', 'num_gridy', 'num_iter', 'reg_par'],
        'sirt': ['num_gridx', 'num_gridy', 'num_iter'],
        'tv': ['num_gridx', 'num_gridy', 'num_iter', 'reg_par'],
        'grad': ['num_gridx', 'num_gridy', 'num_iter', 'reg_par'],
    }

    generic_kwargs = ['num_gridx', 'num_gridy', 'options']

    # Generate kwargs for the algorithm.
    kwargs_defaults = _get_algorithm_kwargs(tomo.shape)

    if isinstance(algorithm, six.string_types):

        # Check whether we have an allowed method
        if algorithm not in allowed_kwargs:
            raise ValueError(
                'Keyword "algorithm" must be one of %s, or a Python method.' %
                (list(allowed_kwargs.keys()),))

        # Make sure have allowed kwargs appropriate for algorithm.
        for key, value in list(kwargs.items()):
            if key not in allowed_kwargs[algorithm]:
                raise ValueError(
                    '%s keyword not in allowed keywords %s' %
                    (key, allowed_kwargs[algorithm]))
            else:
                # Make sure they are numpy arrays.
                if not isinstance(kwargs[key], (np.ndarray, np.generic)) and not isinstance(kwargs[key], six.string_types):
                    kwargs[key] = np.array(value)

                # Make sure reg_par and filter_par is float32.
                if key == 'reg_par' or key == 'filter_par':
                    if not isinstance(kwargs[key], np.float32):
                        kwargs[key] = np.array(value, dtype='float32')

        # Set kwarg defaults.
        for kw in allowed_kwargs[algorithm]:
            kwargs.setdefault(kw, kwargs_defaults[kw])

    elif hasattr(algorithm, '__call__'):
        # Set kwarg defaults.
        for kw in generic_kwargs:
            kwargs.setdefault(kw, kwargs_defaults[kw])
    else:
        raise ValueError(
            'Keyword "algorithm" must be one of %s, or a Python method.' %
            (list(allowed_kwargs.keys()),))

    # Generate args for the algorithm.
    center_arr = get_center(tomo.shape, center)
    args = _get_algorithm_args(theta)

    # Initialize reconstruction.
    recon_shape = (tomo.shape[0], kwargs['num_gridx'], kwargs['num_gridy'])
    recon = _init_recon(recon_shape, init_recon, sharedmem=False)
    return _dist_recon(
        tomo, center_arr, recon, _get_func(algorithm), args, kwargs, ncore, nchunk)


# Convert data to sinogram order
# Also ensure contiguous data and set to sharedmem if parameter set to True
def init_tomo(tomo, sinogram_order, sharedmem=True):
    tomo = dtype.as_float32(tomo)
    if not sinogram_order:
        tomo = np.swapaxes(tomo, 0, 1)  # doesn't copy data
    if sharedmem:
        # copy data to sharedmem (if not already or not contiguous)
        tomo = dtype.as_sharedmem(tomo, copy=not dtype.is_contiguous(tomo))
    else:
        # ensure contiguous
        tomo = np.require(tomo, requirements="AC")
    return tomo


def _init_recon(shape, init_recon, val=1e-6, sharedmem=True):
    if init_recon is None:
        if sharedmem:
            recon = dtype.empty_shared_array(shape)
            recon[:] = val
        else:
            recon = np.full(shape, val, dtype=np.float32)
    else:
        recon = np.require(init_recon, dtype=np.float32, requirements="AC")
        if sharedmem:
            recon = dtype.as_sharedmem(recon)
    return recon


# TODO: replace with dict, then users could easily add their own functions
def _get_func(algorithm):
    if algorithm == 'art':
        func = extern.c_art
    elif algorithm == 'bart':
        func = extern.c_bart
    elif algorithm == 'fbp':
        func = extern.c_fbp
    elif algorithm == 'gridrec':
        func = extern.c_gridrec
    elif algorithm == 'mlem':
        func = extern.c_mlem
    elif algorithm == 'osem':
        func = extern.c_osem
    elif algorithm == 'ospml_hybrid':
        func = extern.c_ospml_hybrid
    elif algorithm == 'ospml_quad':
        func = extern.c_ospml_quad
    elif algorithm == 'pml_hybrid':
        func = extern.c_pml_hybrid
    elif algorithm == 'pml_quad':
        func = extern.c_pml_quad
    elif algorithm == 'sirt':
        func = extern.c_sirt
    elif algorithm == 'tv':
        func = extern.c_tv
    elif algorithm == 'grad':
        func = extern.c_grad

    else:
        func = algorithm
    return func


def _dist_recon(tomo, center, recon, algorithm, args, kwargs, ncore, nchunk):
    axis_size = recon.shape[0]
<<<<<<< HEAD
    ncore, slcs = mproc.get_worker_ncore_slices(axis_size, ncore, nchunk)
    all_ncore, all_slcs = mproc.get_ncore_slices(axis_size, ncore, nchunk)
    psize = mproc.get_nproc()
    local_recon = recon
    #if psize > 1:
    #    local_recon = np.zeros(recon.shape, dtype=np.float32)

    for slc in all_slcs:
        if slc not in slcs:
            recon[slc] = np.zeros(recon[slc].shape, dtype=np.float)
=======
    ncore, slcs = mproc.get_ncore_slices(axis_size, ncore, nchunk)
>>>>>>> e8911b16

    if ncore == 1:
        for slc in slcs:
            # run in this thread (useful for debugging)
            algorithm(tomo[slc], center[slc], recon[slc], *args, **kwargs)
    else:
        # execute recon on ncore threads
        with cf.ThreadPoolExecutor(ncore) as e:
            for slc in slcs:
                e.submit(algorithm, tomo[slc], center[slc], recon[slc], *args, **kwargs)


    # create a barrier
    if psize > 1:
        try:
            from mpi4py import MPI
            comm_w = MPI.COMM_WORLD
            local_recon = np.zeros(recon.shape, dtype=np.float32)
            rank = mproc.get_rank()
            for slc in all_slcs:
                comm_w.Allreduce(recon[slc], local_recon[slc])
        except:
            print(e)
            raise

    return local_recon


def _get_algorithm_args(theta):
    theta = dtype.as_float32(theta)
    return (theta, )


def _get_algorithm_kwargs(shape):
    dy, dt, dx = shape
    return {
        'num_gridx': dx,
        'num_gridy': dx,
        'filter_name': 'shepp',
        'filter_par': np.array([0.5, 8], dtype='float32'),
        'num_iter': dtype.as_int32(1),
        'reg_par': np.ones(10, dtype='float32'),
        'num_block': dtype.as_int32(1),
        'ind_block': np.arange(0, dt, dtype=np.float32),  # TODO: I think this should be int
        'options': {},
    }<|MERGE_RESOLUTION|>--- conflicted
+++ resolved
@@ -361,20 +361,7 @@
 
 def _dist_recon(tomo, center, recon, algorithm, args, kwargs, ncore, nchunk):
     axis_size = recon.shape[0]
-<<<<<<< HEAD
-    ncore, slcs = mproc.get_worker_ncore_slices(axis_size, ncore, nchunk)
-    all_ncore, all_slcs = mproc.get_ncore_slices(axis_size, ncore, nchunk)
-    psize = mproc.get_nproc()
-    local_recon = recon
-    #if psize > 1:
-    #    local_recon = np.zeros(recon.shape, dtype=np.float32)
-
-    for slc in all_slcs:
-        if slc not in slcs:
-            recon[slc] = np.zeros(recon[slc].shape, dtype=np.float)
-=======
     ncore, slcs = mproc.get_ncore_slices(axis_size, ncore, nchunk)
->>>>>>> e8911b16
 
     if ncore == 1:
         for slc in slcs:
