--- conflicted
+++ resolved
@@ -222,23 +222,12 @@
         # Set kwarg defaults.
         for kw in allowed_kwargs[algorithm]:
             kwargs.setdefault(kw, kwargs_defaults[kw])
-<<<<<<< HEAD
-            if kw == 'filter_name':
-                kwargs[kw] = np.array(kwargs[kw], dtype=(str, 16))
-            if kw == 'reg_par':
-                kwargs[kw] = np.array(kwargs[kw], dtype='float32')
-            if kw == 'ind_block':
-                kwargs[kw] = np.array(kwargs[kw], dtype='float32')
-    elif algorithm is None:
-        raise ValueError('Keyword "algorithm" must be one of %s.' %
-=======
     elif hasattr(algorithm, '__call__'):
         # Set kwarg defaults.
         for kw in generic_kwargs:
             kwargs.setdefault(kw, kwargs_defaults[kw])
     else:
         raise ValueError('Keyword "algorithm" must be one of %s, or a Python method.' %
->>>>>>> a14cf28c
                          (list(allowed_kwargs.keys()),))
 
     # Generate args for the algorithm.
@@ -319,18 +308,10 @@
     return {
         'num_gridx': dz,
         'num_gridy': dz,
-<<<<<<< HEAD
-        'filter_name': 'shepp',
-        'num_iter': 1,
-        'reg_par': np.ones(10),
-        'num_block': 1,
-        'ind_block': np.arange(0, dx),
-=======
         'filter_name': np.array('shepp', dtype=(str, 16)),
         'num_iter': dtype.as_int32(1),
         'reg_par': np.ones(10, dtype='float32'),
         'num_block': dtype.as_int32(1),
         'ind_block': np.arange(0, dx, dtype='float32'),
         'options': {},
->>>>>>> a14cf28c
     }