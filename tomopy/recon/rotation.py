--- conflicted
+++ resolved
@@ -586,15 +586,8 @@
     projs_sumsum = np.sum(projs_sum, axis=0)
     projs_sumsum /= projs_sumsum.max()
 
-<<<<<<< HEAD
-    stds = np.array([np.std(projs_sum[i,:]) for i in range(projs_sum.shape[0])])
-    std_ref = np.std(projs_sumsum)*threshold
-
-    return np.array([std<std_ref for std in stds])
-=======
     stds = np.array([np.std(projs_sum[i, :])
                      for i in range(projs_sum.shape[0])])
     std_ref = np.std(projs_sumsum) * threshold
 
-    return np.array([std < std_ref for std in stds])
->>>>>>> a7c9c0f2
+    return np.array([std < std_ref for std in stds])