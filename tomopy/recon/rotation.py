#!/usr/bin/env python
# -*- coding: utf-8 -*-

# #########################################################################
# Copyright (c) 2015, UChicago Argonne, LLC. All rights reserved.         #
#                                                                         #
# Copyright 2015. UChicago Argonne, LLC. This software was produced       #
# under U.S. Government contract DE-AC02-06CH11357 for Argonne National   #
# Laboratory (ANL), which is operated by UChicago Argonne, LLC for the    #
# U.S. Department of Energy. The U.S. Government has rights to use,       #
# reproduce, and distribute this software.  NEITHER THE GOVERNMENT NOR    #
# UChicago Argonne, LLC MAKES ANY WARRANTY, EXPRESS OR IMPLIED, OR        #
# ASSUMES ANY LIABILITY FOR THE USE OF THIS SOFTWARE.  If software is     #
# modified to produce derivative works, such modified software should     #
# be clearly marked, so as not to confuse it with the version available   #
# from ANL.                                                               #
#                                                                         #
# Additionally, redistribution and use in source and binary forms, with   #
# or without modification, are permitted provided that the following      #
# conditions are met:                                                     #
#                                                                         #
#     * Redistributions of source code must retain the above copyright    #
#       notice, this list of conditions and the following disclaimer.     #
#                                                                         #
#     * Redistributions in binary form must reproduce the above copyright #
#       notice, this list of conditions and the following disclaimer in   #
#       the documentation and/or other materials provided with the        #
#       distribution.                                                     #
#                                                                         #
#     * Neither the name of UChicago Argonne, LLC, Argonne National       #
#       Laboratory, ANL, the U.S. Government, nor the names of its        #
#       contributors may be used to endorse or promote products derived   #
#       from this software without specific prior written permission.     #
#                                                                         #
# THIS SOFTWARE IS PROVIDED BY UChicago Argonne, LLC AND CONTRIBUTORS     #
# "AS IS" AND ANY EXPRESS OR IMPLIED WARRANTIES, INCLUDING, BUT NOT       #
# LIMITED TO, THE IMPLIED WARRANTIES OF MERCHANTABILITY AND FITNESS       #
# FOR A PARTICULAR PURPOSE ARE DISCLAIMED. IN NO EVENT SHALL UChicago     #
# Argonne, LLC OR CONTRIBUTORS BE LIABLE FOR ANY DIRECT, INDIRECT,        #
# INCIDENTAL, SPECIAL, EXEMPLARY, OR CONSEQUENTIAL DAMAGES (INCLUDING,    #
# BUT NOT LIMITED TO, PROCUREMENT OF SUBSTITUTE GOODS OR SERVICES;        #
# LOSS OF USE, DATA, OR PROFITS; OR BUSINESS INTERRUPTION) HOWEVER        #
# CAUSED AND ON ANY THEORY OF LIABILITY, WHETHER IN CONTRACT, STRICT      #
# LIABILITY, OR TORT (INCLUDING NEGLIGENCE OR OTHERWISE) ARISING IN       #
# ANY WAY OUT OF THE USE OF THIS SOFTWARE, EVEN IF ADVISED OF THE         #
# POSSIBILITY OF SUCH DAMAGE.                                             #
# #########################################################################

"""
Module for functions related to finding axis of rotation.
"""

from __future__ import (absolute_import, division, print_function,
                        unicode_literals)

import numpy as np
from scipy import ndimage
import pyfftw
import dxchange
from scipy.optimize import minimize
from skimage.feature import register_translation
from tomopy.misc.corr import circ_mask
from tomopy.misc.morph import downsample
from tomopy.recon.algorithm import recon
import tomopy.util.dtype as dtype
import os.path
import logging

logger = logging.getLogger(__name__)


__author__ = "Doga Gursoy, Luis Barroso-Luque, Nghia Vo"
__copyright__ = "Copyright (c) 2015, UChicago Argonne, LLC."
__docformat__ = 'restructuredtext en'
__all__ = ['find_center',
           'find_center_vo',
           'find_center_pc',
           'write_center']


PI = 3.14159265359


def find_center(
        tomo, theta, ind=None, init=None,
        tol=0.5, mask=True, ratio=1., sinogram_order=False):
    """
    Find rotation axis location.

    The function exploits systematic artifacts in reconstructed images
    due to shifts in the rotation center. It uses image entropy
    as the error metric and ''Nelder-Mead'' routine (of the scipy
    optimization module) as the optimizer :cite:`Donath:06`.

    Parameters
    ----------
    tomo : ndarray
        3D tomographic data.
    theta : array
        Projection angles in radian.
    ind : int, optional
        Index of the slice to be used for reconstruction.
    init : float
        Initial guess for the center.
    tol : scalar
        Desired sub-pixel accuracy.
    mask : bool, optional
        If ``True``, apply a circular mask to the reconstructed image to
        limit the analysis into a circular region.
    ratio : float, optional
        The ratio of the radius of the circular mask to the edge of the
        reconstructed image.
    sinogram_order: bool, optional
        Determins whether data is a stack of sinograms (True, y-axis first axis)
        or a stack of radiographs (False, theta first axis).

    Returns
    -------
    float
        Rotation axis location.
    """
    tomo = dtype.as_float32(tomo)
    theta = dtype.as_float32(theta)

    if sinogram_order:
        dy, dt, dx = tomo.shape
    else:
        dt, dy, dx = tomo.shape

    if ind is None:
        ind = dy // 2
    if init is None:
        init = dx // 2

    # extract slice we are using to find center
    if sinogram_order:
        tomo_ind = tomo[ind:ind + 1]
    else:
        tomo_ind = tomo[:, ind:ind + 1, :]

    hmin, hmax = _adjust_hist_limits(
        tomo_ind, theta, mask, sinogram_order)

    # Magic is ready to happen...
    res = minimize(
        _find_center_cost, init,
        args=(tomo_ind, theta, hmin, hmax, mask, ratio, sinogram_order),
        method='Nelder-Mead',
        tol=tol)
    return res.x


def _adjust_hist_limits(tomo_ind, theta, mask, sinogram_order):
    # Make an initial reconstruction to adjust histogram limits.
    rec = recon(tomo_ind,
                theta,
                sinogram_order=sinogram_order,
                algorithm='gridrec')

    # Apply circular mask.
    if mask is True:
        rec = circ_mask(rec, axis=0)

    # Adjust histogram boundaries according to reconstruction.
    return _adjust_hist_min(rec.min()), _adjust_hist_max(rec.max())


def _adjust_hist_min(val):
    if val < 0:
        val = 2 * val
    elif val >= 0:
        val = 0.5 * val
    return val


def _adjust_hist_max(val):
    if val < 0:
        val = 0.5 * val
    elif val >= 0:
        val = 2 * val
    return val


def _find_center_cost(
        center, tomo_ind, theta, hmin, hmax, mask, ratio,
        sinogram_order=False):
    """
    Cost function used for the ``find_center`` routine.
    """
    logger.info('Trying rotation center: %s', center)
    center = np.array(center, dtype='float32')
    rec = recon(
        tomo_ind, theta, center,
        sinogram_order=sinogram_order, algorithm='gridrec')

    if mask is True:
        rec = circ_mask(rec, axis=0)

    hist, e = np.histogram(rec, bins=64, range=[hmin, hmax])
    hist = hist.astype('float32') / rec.size + 1e-12
    val = -np.dot(hist, np.log2(hist))
    logger.info("Function value = %f" % val)
    return val


def find_center_vo(tomo, ind=None, smin=-50, smax=50, srad=6, step=0.5,
                   ratio=0.5, drop=20):
    """
    Find rotation axis location using Nghia Vo's method. :cite:`Vo:14`.

    Parameters
    ----------
    tomo : ndarray
        3D tomographic data.
    ind : int, optional
        Index of the slice to be used for reconstruction.
    smin, smax : int, optional
        Coarse search radius. Reference to the horizontal center of the sinogram.
    srad : float, optional
        Fine search radius.
    step : float, optional
        Step of fine searching.
    ratio : float, optional
        The ratio between the FOV of the camera and the size of object.
        It's used to generate the mask.
    drop : int, optional
        Drop lines around vertical center of the mask.

    Returns
    -------
    float
        Rotation axis location.
    """
    tomo = dtype.as_float32(tomo)

    if ind is None:
        ind = tomo.shape[1] // 2
    _tomo = tomo[:, ind, :]

    # Enable cache for FFTW.
    pyfftw.interfaces.cache.enable()

    # Reduce noise by smooth filters. Use different filters for coarse and fine search
    _tomo_cs = ndimage.filters.gaussian_filter(_tomo, (3, 1))
    _tomo_fs = ndimage.filters.median_filter(_tomo, (2, 2))

    # Coarse and fine searches for finding the rotation center.
    if _tomo.shape[0] * _tomo.shape[1] > 4e6:  # If data is large (>2kx2k)
<<<<<<< HEAD
        _tomo_coarse = downsample(np.expand_dims(_tomo_cs, 1), level=2)[:, 0, :]
        init_cen = _search_coarse(_tomo_coarse, smin, smax, ratio, drop)
=======
        _tomo_coarse = downsample(np.expand_dims(_tomo_cs,1), level=2)[:, 0, :]
        init_cen = _search_coarse(_tomo_coarse, smin / 4.0, smax / 4.0, ratio, drop)
>>>>>>> f5722ccc
        fine_cen = _search_fine(_tomo_fs, srad, step, init_cen*4, ratio, drop)
    else:
        init_cen = _search_coarse(_tomo_cs, smin, smax, ratio, drop)
        fine_cen = _search_fine(_tomo_fs, srad, step, init_cen, ratio, drop)

    logger.debug('Rotation center search finished: %i', fine_cen)
    return fine_cen


def _search_coarse(sino, smin, smax, ratio, drop):
    """
    Coarse search for finding the rotation center.
    """
    (Nrow, Ncol) = sino.shape
    centerfliplr = (Ncol - 1.0) / 2.0

    # Copy the sinogram and flip left right, the purpose is to
    # make a full [0;2Pi] sinogram
    _copy_sino = np.fliplr(sino[1:])

    # This image is used for compensating the shift of sinogram 2
    temp_img = np.zeros((Nrow - 1, Ncol), dtype='float32')
    temp_img[:] = np.flipud(sino)[1:]

    # Start coarse search in which the shift step is 1
    listshift = np.arange(smin, smax + 1)
    listmetric = np.zeros(len(listshift), dtype='float32')
    mask = _create_mask(2 * Nrow - 1, Ncol, 0.5 * ratio * Ncol, drop)
    for i in listshift:
        _sino = np.roll(_copy_sino, i, axis=1)
        if i >= 0:
            _sino[:, 0:i] = temp_img[:, 0:i]
        else:
            _sino[:, i:] = temp_img[:, i:]
        listmetric[i - smin] = np.sum(np.abs(np.fft.fftshift(
            pyfftw.interfaces.numpy_fft.fft2(
                np.vstack((sino, _sino))))) * mask)
    minpos = np.argmin(listmetric)
    return centerfliplr + listshift[minpos] / 2.0


def _search_fine(sino, srad, step, init_cen, ratio, drop):
    """
    Fine search for finding the rotation center.
    """
    Nrow, Ncol = sino.shape
    centerfliplr = (Ncol + 1.0) / 2.0 - 1.0
    # Use to shift the sinogram 2 to the raw CoR.
    shiftsino = np.int16(2 * (init_cen - centerfliplr))
    _copy_sino = np.roll(np.fliplr(sino[1:]), shiftsino, axis=1)
    if init_cen <= centerfliplr:
        lefttake = np.int16(np.ceil(srad + 1))
        righttake = np.int16(np.floor(2 * init_cen - srad - 1))
    else:
        lefttake = np.int16(np.ceil(
            init_cen - (Ncol - 1 - init_cen) + srad + 1))
        righttake = np.int16(np.floor(Ncol - 1 - srad - 1))
    Ncol1 = righttake - lefttake + 1
    mask = _create_mask(2 * Nrow - 1, Ncol1, 0.5 * ratio * Ncol, drop)
    numshift = np.int16((2 * srad) / step) + 1
    listshift = np.linspace(-srad, srad, num=numshift)
    listmetric = np.zeros(len(listshift), dtype='float32')
    factor1 = np.mean(sino[-1, lefttake:righttake])
    factor2 = np.mean(_copy_sino[0, lefttake:righttake])
    _copy_sino = _copy_sino * factor1 / factor2
    num1 = 0
    for i in listshift:
        _sino = ndimage.interpolation.shift(
            _copy_sino, (0, i), prefilter=False)
        sinojoin = np.vstack((sino, _sino))
        listmetric[num1] = np.sum(np.abs(np.fft.fftshift(
            pyfftw.interfaces.numpy_fft.fft2(
                sinojoin[:, lefttake:righttake + 1]))) * mask)
        num1 = num1 + 1
    minpos = np.argmin(listmetric)
    return init_cen + listshift[minpos] / 2.0


def _create_mask(nrow, ncol, radius, drop):
    du = 1.0 / ncol
    dv = (nrow - 1.0) / (nrow * 2.0 * PI)
    centerrow = np.int16(np.ceil(nrow / 2) - 1)
    centercol = np.int16(np.ceil(ncol / 2) - 1)
    mask = np.zeros((nrow, ncol), dtype='float32')
    for i in range(nrow):
        num1 = np.round(((i - centerrow) * dv / radius) / du)
        (p1, p2) = np.int16(np.clip(np.sort(
            (-int(num1) + centercol, num1 + centercol)), 0, ncol - 1))
        mask[i, p1:p2 + 1] = np.ones(p2 - p1 + 1, dtype='float32')
    if drop < centerrow:
        mask[centerrow - drop:centerrow + drop + 1,
             :] = np.zeros((2 * drop + 1, ncol), dtype='float32')
    mask[:, centercol-1:centercol+2] = np.zeros((nrow, 3), dtype='float32')
    return mask


def find_center_pc(proj1, proj2, tol=0.5):
    """
    Find rotation axis location by finding the offset between the first
    projection and a mirrored projection 180 degrees apart using
    phase correlation in Fourier space.
    The ``register_translation`` function uses cross-correlation in Fourier
    space, optionally employing an upsampled matrix-multiplication DFT to
    achieve arbitrary subpixel precision. :cite:`Guizar:08`.

    Parameters
    ----------
    proj1 : ndarray
        2D projection data.

    proj2 : ndarray
        2D projection data.

    tol : scalar, optional
        Subpixel accuracy

    Returns
    -------
    float
        Rotation axis location.
    """

    # create reflection of second projection
    proj2 = np.fliplr(proj2)

    # Determine shift between images using scikit-image pcm
    shift = register_translation(proj1, proj2, upsample_factor=1.0/tol)

    # Compute center of rotation as the center of first image and the
    # registered translation with the second image
    center = (proj1.shape[1] + shift[0][1] - 1.0)/2.0

    return center


def write_center(
        tomo, theta, dpath='tmp/center', cen_range=None, ind=None,
        mask=False, ratio=1., sinogram_order=False):
    """
    Save images reconstructed with a range of rotation centers.

    Helps finding the rotation center manually by visual inspection of
    images reconstructed with a set of different centers.The output
    images are put into a specified folder and are named by the
    center position corresponding to the image.

    Parameters
    ----------
    tomo : ndarray
        3D tomographic data.
    theta : array
        Projection angles in radian.
    dpath : str, optional
        Folder name to save output images.
    cen_range : list, optional
        [start, end, step] Range of center values.
    ind : int, optional
        Index of the slice to be used for reconstruction.
    mask : bool, optional
        If ``True``, apply a circular mask to the reconstructed image to
        limit the analysis into a circular region.
    ratio : float, optional
        The ratio of the radius of the circular mask to the edge of the
        reconstructed image.
    sinogram_order: bool, optional
        Determins whether data is a stack of sinograms (True, y-axis first axis)
        or a stack of radiographs (False, theta first axis).
    """
    tomo = dtype.as_float32(tomo)
    theta = dtype.as_float32(theta)

    if sinogram_order:
        dy, dt, dx = tomo.shape
    else:
        dt, dy, dx = tomo.shape
    if ind is None:
        ind = dy // 2
    if cen_range is None:
        center = np.arange(dx / 2 - 5, dx / 2 + 5, 0.5)
    else:
        center = np.arange(*cen_range)

    stack = dtype.empty_shared_array((len(center), dt, dx))

    for m in range(center.size):
        if sinogram_order:
            stack[m] = tomo[ind]
        else:
            stack[m] = tomo[:, ind, :]

    # Reconstruct the same slice with a range of centers.
    rec = recon(stack,
                theta,
                center=center,
                sinogram_order=True,
                algorithm='gridrec',
                nchunk=1)

    # Apply circular mask.
    if mask is True:
        rec = circ_mask(rec, axis=0)

    # Save images to a temporary folder.
    for m in range(len(center)):
        fname = os.path.join(
            dpath, str('{0:.2f}'.format(center[m]) + '.tiff'))
        dxchange.write_tiff(rec[m], fname=fname, overwrite=True)<|MERGE_RESOLUTION|>--- conflicted
+++ resolved
@@ -246,13 +246,8 @@
 
     # Coarse and fine searches for finding the rotation center.
     if _tomo.shape[0] * _tomo.shape[1] > 4e6:  # If data is large (>2kx2k)
-<<<<<<< HEAD
-        _tomo_coarse = downsample(np.expand_dims(_tomo_cs, 1), level=2)[:, 0, :]
-        init_cen = _search_coarse(_tomo_coarse, smin, smax, ratio, drop)
-=======
         _tomo_coarse = downsample(np.expand_dims(_tomo_cs,1), level=2)[:, 0, :]
         init_cen = _search_coarse(_tomo_coarse, smin / 4.0, smax / 4.0, ratio, drop)
->>>>>>> f5722ccc
         fine_cen = _search_fine(_tomo_fs, srad, step, init_cen*4, ratio, drop)
     else:
         init_cen = _search_coarse(_tomo_cs, smin, smax, ratio, drop)
