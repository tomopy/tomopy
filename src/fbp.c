// Copyright (c) 2015, UChicago Argonne, LLC. All rights reserved.

// Copyright 2015. UChicago Argonne, LLC. This software was produced 
// under U.S. Government contract DE-AC02-06CH11357 for Argonne National 
// Laboratory (ANL), which is operated by UChicago Argonne, LLC for the 
// U.S. Department of Energy. The U.S. Government has rights to use, 
// reproduce, and distribute this software.  NEITHER THE GOVERNMENT NOR 
// UChicago Argonne, LLC MAKES ANY WARRANTY, EXPRESS OR IMPLIED, OR 
// ASSUMES ANY LIABILITY FOR THE USE OF THIS SOFTWARE.  If software is 
// modified to produce derivative works, such modified software should 
// be clearly marked, so as not to confuse it with the version available 
// from ANL.

// Additionally, redistribution and use in source and binary forms, with 
// or without modification, are permitted provided that the following 
// conditions are met:

//     * Redistributions of source code must retain the above copyright 
//       notice, this list of conditions and the following disclaimer. 

//     * Redistributions in binary form must reproduce the above copyright 
//       notice, this list of conditions and the following disclaimer in 
//       the documentation and/or other materials provided with the 
//       distribution. 

//     * Neither the name of UChicago Argonne, LLC, Argonne National 
//       Laboratory, ANL, the U.S. Government, nor the names of its 
//       contributors may be used to endorse or promote products derived 
//       from this software without specific prior written permission. 

// THIS SOFTWARE IS PROVIDED BY UChicago Argonne, LLC AND CONTRIBUTORS 
// "AS IS" AND ANY EXPRESS OR IMPLIED WARRANTIES, INCLUDING, BUT NOT 
// LIMITED TO, THE IMPLIED WARRANTIES OF MERCHANTABILITY AND FITNESS 
// FOR A PARTICULAR PURPOSE ARE DISCLAIMED. IN NO EVENT SHALL UChicago 
// Argonne, LLC OR CONTRIBUTORS BE LIABLE FOR ANY DIRECT, INDIRECT, 
// INCIDENTAL, SPECIAL, EXEMPLARY, OR CONSEQUENTIAL DAMAGES (INCLUDING, 
// BUT NOT LIMITED TO, PROCUREMENT OF SUBSTITUTE GOODS OR SERVICES; 
// LOSS OF USE, DATA, OR PROFITS; OR BUSINESS INTERRUPTION) HOWEVER 
// CAUSED AND ON ANY THEORY OF LIABILITY, WHETHER IN CONTRACT, STRICT 
// LIABILITY, OR TORT (INCLUDING NEGLIGENCE OR OTHERWISE) ARISING IN 
// ANY WAY OUT OF THE USE OF THIS SOFTWARE, EVEN IF ADVISED OF THE 
// POSSIBILITY OF SUCH DAMAGE.

#include "utils.h"


void 
fbp(
    const float *data, int dy, int dt, int dx,
    const float *center, const float *theta,
<<<<<<< HEAD
    float *recon, int ngridx, int ngridy, char *fname, const float *filter_par)
=======
    float *recon, int ngridx, int ngridy, char *fname)
>>>>>>> 5887b844
{
    float *gridx = (float *)malloc((ngridx+1)*sizeof(float));
    float *gridy = (float *)malloc((ngridy+1)*sizeof(float));
    float *coordx = (float *)malloc((ngridy+1)*sizeof(float));
    float *coordy = (float *)malloc((ngridx+1)*sizeof(float));
    float *ax = (float *)malloc((ngridx+ngridy)*sizeof(float));
    float *ay = (float *)malloc((ngridx+ngridy)*sizeof(float));
    float *bx = (float *)malloc((ngridx+ngridy)*sizeof(float));
    float *by = (float *)malloc((ngridx+ngridy)*sizeof(float));
    float *coorx = (float *)malloc((ngridx+ngridy)*sizeof(float));
    float *coory = (float *)malloc((ngridx+ngridy)*sizeof(float));
    float *dist = (float *)malloc((ngridx+ngridy)*sizeof(float));
    int *indi = (int *)malloc((ngridx+ngridy)*sizeof(int));

    assert(coordx != NULL && coordy != NULL &&
        ax != NULL && ay != NULL && by != NULL && bx != NULL &&
        coorx != NULL && coory != NULL && dist != NULL && indi != NULL);

    int s, p, d, n;
    int quadrant;
    float theta_p, sin_p, cos_p;
    float mov, xi, yi;
    int asize, bsize, csize;
    int ind_data, ind_recon;

    // For each slice
    for (s=0; s<dy; s++)
    {
        preprocessing(ngridx, ngridy, dx, center[s], 
            &mov, gridx, gridy); // Outputs: mov, gridx, gridy
            
        // For each projection angle 
        for (p=0; p<dt; p++) 
        {
            // Calculate the sin and cos values 
            // of the projection angle and find
            // at which quadrant on the cartesian grid.
            theta_p = fmod(theta[p], 2*M_PI);
            quadrant = calc_quadrant(theta_p);
            sin_p = sinf(theta_p);
            cos_p = cosf(theta_p);

            // For each detector pixel 
            for (d=0; d<dx; d++) 
            {
                // Calculate coordinates
                xi = -ngridx-ngridy;
                yi = (1-dx)/2.0+d+mov;
                calc_coords(
                    ngridx, ngridy, xi, yi, sin_p, cos_p, gridx, gridy, 
                    coordx, coordy);

                // Merge the (coordx, gridy) and (gridx, coordy)
                trim_coords(
                    ngridx, ngridy, coordx, coordy, gridx, gridy, 
                    &asize, ax, ay, &bsize, bx, by);

                // Sort the array of intersection points (ax, ay) and
                // (bx, by). The new sorted intersection points are 
                // stored in (coorx, coory). Total number of points 
                // are csize.
                sort_intersections(
                    quadrant, asize, ax, ay, bsize, bx, by, 
                    &csize, coorx, coory);

                // Calculate the distances (dist) between the 
                // intersection points (coorx, coory). Find the 
                // indices of the pixels on the reconstruction grid.
                calc_dist(
                    ngridx, ngridy, csize, coorx, coory, 
                    indi, dist);

                // Update
                ind_recon = s*ngridx*ngridy;
                ind_data = d+p*dx+s*dt*dx;
                for (n=0; n<csize-1; n++)
                {
                	recon[indi[n]+ind_recon] += data[ind_data]*dist[n];
                }
            }
        }
    }

    free(gridx);
    free(gridy);
    free(coordx);
    free(coordy);
    free(ax);
    free(ay);
    free(bx);
    free(by);
    free(coorx);
    free(coory);
    free(dist);
    free(indi);
}<|MERGE_RESOLUTION|>--- conflicted
+++ resolved
@@ -48,11 +48,7 @@
 fbp(
     const float *data, int dy, int dt, int dx,
     const float *center, const float *theta,
-<<<<<<< HEAD
-    float *recon, int ngridx, int ngridy, char *fname, const float *filter_par)
-=======
-    float *recon, int ngridx, int ngridy, char *fname)
->>>>>>> 5887b844
+    float *recon, int ngridx, int ngridy, const char *fname, const float *filter_par)
 {
     float *gridx = (float *)malloc((ngridx+1)*sizeof(float));
     float *gridy = (float *)malloc((ngridy+1)*sizeof(float));
