--- conflicted
+++ resolved
@@ -120,11 +120,8 @@
     float *recon,
     int ngridx,
     int ngridy,
-    char name[16]);
-<<<<<<< HEAD
-    const float *filter_par,
-=======
->>>>>>> 1046914c
+    const char name[16],
+    const float *filter_par);
 
 void DLL
 mlem(
