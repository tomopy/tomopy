--- conflicted
+++ resolved
@@ -1,144 +1,131 @@
-// Copyright (c) 2015, UChicago Argonne, LLC. All rights reserved.
-
-// Copyright 2015. UChicago Argonne, LLC. This software was produced 
-// under U.S. Government contract DE-AC02-06CH11357 for Argonne National 
-// Laboratory (ANL), which is operated by UChicago Argonne, LLC for the 
-// U.S. Department of Energy. The U.S. Government has rights to use, 
-// reproduce, and distribute this software.  NEITHER THE GOVERNMENT NOR 
-// UChicago Argonne, LLC MAKES ANY WARRANTY, EXPRESS OR IMPLIED, OR 
-// ASSUMES ANY LIABILITY FOR THE USE OF THIS SOFTWARE.  If software is 
-// modified to produce derivative works, such modified software should 
-// be clearly marked, so as not to confuse it with the version available 
-// from ANL.
-
-// Additionally, redistribution and use in source and binary forms, with 
-// or without modification, are permitted provided that the following 
-// conditions are met:
-
-//     * Redistributions of source code must retain the above copyright 
-//       notice, this list of conditions and the following disclaimer. 
-
-//     * Redistributions in binary form must reproduce the above copyright 
-//       notice, this list of conditions and the following disclaimer in 
-//       the documentation and/or other materials provided with the 
-//       distribution. 
-
-//     * Neither the name of UChicago Argonne, LLC, Argonne National 
-//       Laboratory, ANL, the U.S. Government, nor the names of its 
-//       contributors may be used to endorse or promote products derived 
-//       from this software without specific prior written permission. 
-
-// THIS SOFTWARE IS PROVIDED BY UChicago Argonne, LLC AND CONTRIBUTORS 
-// "AS IS" AND ANY EXPRESS OR IMPLIED WARRANTIES, INCLUDING, BUT NOT 
-// LIMITED TO, THE IMPLIED WARRANTIES OF MERCHANTABILITY AND FITNESS 
-// FOR A PARTICULAR PURPOSE ARE DISCLAIMED. IN NO EVENT SHALL UChicago 
-// Argonne, LLC OR CONTRIBUTORS BE LIABLE FOR ANY DIRECT, INDIRECT, 
-// INCIDENTAL, SPECIAL, EXEMPLARY, OR CONSEQUENTIAL DAMAGES (INCLUDING, 
-// BUT NOT LIMITED TO, PROCUREMENT OF SUBSTITUTE GOODS OR SERVICES; 
-// LOSS OF USE, DATA, OR PROFITS; OR BUSINESS INTERRUPTION) HOWEVER 
-// CAUSED AND ON ANY THEORY OF LIABILITY, WHETHER IN CONTRACT, STRICT 
-// LIABILITY, OR TORT (INCLUDING NEGLIGENCE OR OTHERWISE) ARISING IN 
-// ANY WAY OUT OF THE USE OF THIS SOFTWARE, EVEN IF ADVISED OF THE 
-// POSSIBILITY OF SUCH DAMAGE.
-
-#ifndef _gridrec_h
-#define _gridrec_h
-
-#include <complex.h> 
-#include <stdlib.h>
-
-#ifdef WIN32
-#define DLL __declspec(dllexport)
-#else
-#define DLL 
-#endif
-#define ANSI
-
-
-void DLL
-gridrec(
-    const float *data,
-    int dy, int dt, int dx,
-    const float *center,
-    const float *theta,
-    float *recon,
-    int ngridx, int ngridy,
-<<<<<<< HEAD
-    const char fname[16],
-    const float *filter_par);
-=======
-    const char fname[16]);
->>>>>>> 5887b844
-
-float* 
-malloc_vector_f(size_t n);
-
-void
-free_vector_f(float* v);
-
-float _Complex* 
-malloc_vector_c(size_t n);
-
-void
-free_vector_c(float _Complex* v);
-
-float _Complex**
-malloc_matrix_c(size_t nr, size_t nc);
-
-void
-free_matrix_c(float _Complex** m);
-<<<<<<< HEAD
-
-float 
-(*get_filter(const char *name))(float, float, float);
-
-float 
-filter_none(float, float, float);
-
-float 
-filter_shepp(float, float, float);
-=======
-
-float 
-(*get_filter(const char *name))(float);
->>>>>>> 5887b844
-
-float 
-filter_hann(float, float, float);
-
-float 
-filter_hamming(float, float, float);
-
-float 
-filter_ramlak(float, float, float);
-
-float 
-filter_parzen(float, float, float);
-
-float 
-filter_butterworth(float, float, float);
-
-void 
-set_filter_tables(
-    int dt, int pd, 
-<<<<<<< HEAD
-    float fac, float(* const pf)(float), const float *filter_par, 
-=======
-    float fac, float(* const pf)(float), 
->>>>>>> 5887b844
-    float _Complex *A);
-
-void 
-set_trig_tables(
-    int dt, const float *theta, 
-    float **SP, float **CP);
-
-void 
-set_pswf_tables(
-    float C, int nt, float lmbda, const float *coefs, 
-    int ltbl, int linv, float* wtbl, float* winv);
-
-float 
-legendre(int n, const float *coefs, float x);
-
-#endif
+// Copyright (c) 2015, UChicago Argonne, LLC. All rights reserved.
+
+// Copyright 2015. UChicago Argonne, LLC. This software was produced 
+// under U.S. Government contract DE-AC02-06CH11357 for Argonne National 
+// Laboratory (ANL), which is operated by UChicago Argonne, LLC for the 
+// U.S. Department of Energy. The U.S. Government has rights to use, 
+// reproduce, and distribute this software.  NEITHER THE GOVERNMENT NOR 
+// UChicago Argonne, LLC MAKES ANY WARRANTY, EXPRESS OR IMPLIED, OR 
+// ASSUMES ANY LIABILITY FOR THE USE OF THIS SOFTWARE.  If software is 
+// modified to produce derivative works, such modified software should 
+// be clearly marked, so as not to confuse it with the version available 
+// from ANL.
+
+// Additionally, redistribution and use in source and binary forms, with 
+// or without modification, are permitted provided that the following 
+// conditions are met:
+
+//     * Redistributions of source code must retain the above copyright 
+//       notice, this list of conditions and the following disclaimer. 
+
+//     * Redistributions in binary form must reproduce the above copyright 
+//       notice, this list of conditions and the following disclaimer in 
+//       the documentation and/or other materials provided with the 
+//       distribution. 
+
+//     * Neither the name of UChicago Argonne, LLC, Argonne National 
+//       Laboratory, ANL, the U.S. Government, nor the names of its 
+//       contributors may be used to endorse or promote products derived 
+//       from this software without specific prior written permission. 
+
+// THIS SOFTWARE IS PROVIDED BY UChicago Argonne, LLC AND CONTRIBUTORS 
+// "AS IS" AND ANY EXPRESS OR IMPLIED WARRANTIES, INCLUDING, BUT NOT 
+// LIMITED TO, THE IMPLIED WARRANTIES OF MERCHANTABILITY AND FITNESS 
+// FOR A PARTICULAR PURPOSE ARE DISCLAIMED. IN NO EVENT SHALL UChicago 
+// Argonne, LLC OR CONTRIBUTORS BE LIABLE FOR ANY DIRECT, INDIRECT, 
+// INCIDENTAL, SPECIAL, EXEMPLARY, OR CONSEQUENTIAL DAMAGES (INCLUDING, 
+// BUT NOT LIMITED TO, PROCUREMENT OF SUBSTITUTE GOODS OR SERVICES; 
+// LOSS OF USE, DATA, OR PROFITS; OR BUSINESS INTERRUPTION) HOWEVER 
+// CAUSED AND ON ANY THEORY OF LIABILITY, WHETHER IN CONTRACT, STRICT 
+// LIABILITY, OR TORT (INCLUDING NEGLIGENCE OR OTHERWISE) ARISING IN 
+// ANY WAY OUT OF THE USE OF THIS SOFTWARE, EVEN IF ADVISED OF THE 
+// POSSIBILITY OF SUCH DAMAGE.
+
+#ifndef _gridrec_h
+#define _gridrec_h
+
+#include <complex.h> 
+#include <stdlib.h>
+
+#ifdef WIN32
+#define DLL __declspec(dllexport)
+#else
+#define DLL 
+#endif
+#define ANSI
+
+
+void DLL
+gridrec(
+    const float *data,
+    int dy, int dt, int dx,
+    const float *center,
+    const float *theta,
+    float *recon,
+    int ngridx, int ngridy,
+    const char fname[16],
+    const float *filter_par);
+
+float* 
+malloc_vector_f(size_t n);
+
+void
+free_vector_f(float* v);
+
+float _Complex* 
+malloc_vector_c(size_t n);
+
+void
+free_vector_c(float _Complex* v);
+
+float _Complex**
+malloc_matrix_c(size_t nr, size_t nc);
+
+void
+free_matrix_c(float _Complex** m);
+
+float 
+(*get_filter(const char *name))(float, float, float);
+
+float 
+filter_none(float, float, float);
+
+float 
+filter_shepp(float, float, float);
+
+float 
+filter_hann(float, float, float);
+
+float 
+filter_hamming(float, float, float);
+
+float 
+filter_ramlak(float, float, float);
+
+float 
+filter_parzen(float, float, float);
+
+float 
+filter_butterworth(float, float, float);
+
+void 
+set_filter_tables(
+    int dt, int pd, 
+    float fac, 
+    float(* const pf)(float), const float *filter_par, 
+    float _Complex *A);
+
+void 
+set_trig_tables(
+    int dt, const float *theta, 
+    float **SP, float **CP);
+
+void 
+set_pswf_tables(
+    float C, int nt, float lmbda, const float *coefs, 
+    int ltbl, int linv, float* wtbl, float* winv);
+
+float 
+legendre(int n, const float *coefs, float x);
+
+#endif