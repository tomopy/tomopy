--- conflicted
+++ resolved
@@ -14,13 +14,8 @@
   - conda info -a
 
 install:
-<<<<<<< HEAD
-  - conda create -q -n testenv tomopy
+  - conda create -q -n testenv tomopy nose
   - source activate testenv
-=======
-  - conda install conda-build
-  - conda build .
->>>>>>> 3e7b3fff
   - pip install coveralls
 
 script: 
