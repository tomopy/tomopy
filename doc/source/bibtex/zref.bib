@article{Bergamaschi:16,
author = {Bergamaschi A and Medjoubi K and Messaoudi C and Marco S and Somogyi A},
title = {MMX-I: data-processing software for multimodal x-ray imaging and tomography},
journal = {Journal od Synchrotron Radiation},
year = {2016},
volume = {23},
pages = {783--794}
}

@inproceedings{Bhimji:16,
author = {Bhimji W and Bard D and Roumanus M and Paul D and Ovsyannikov A and Friesen B and Bryson M and Correa and Lockwood GK and Tsulaia V and Byna S and Farrell S and G\"{u}rsoy D and Daley C and Beckner V and Van Straalen B and Wright NJ and Antypas K and Prabhat M},
title = {Accelerating science with the NERSC burts buffer early user program},
booktitle = {Cray User Group Conference},
year = {2016}
}

@article{Brun:15,
author = {Brun F and Pacile S and Accardo A and Kourousias G and Dreossi D and Mancini L and Tromba G and Pugliese R},
journal = {Fundamenta Informaticae},
title = {Enhanced and flexible software tools for x-ray computed tomography at the Italian synchrotron radiation facility Elettra},
year = {2015},
volume = {141},
number = {2-3},
pages = {233--243}
}

@inproceedings{Bicer:15,
author = {Bi\c{c}er T and G\"{u}rsoy D and Kettimuthu R and De Carlo F and Agrawal G and Foster IT},
title = {Rapid tomographic image reconstruction via large-scale parallelization},
booktitle = {Lecture Notes in Computer Science},
year = {2015},
volume = {9233},
pages = {289--302}
}

@article{Chang:04,
author = {Chang J-H and Anderson JMM and Votaw JT},
journal = {Medical Imaging, IEEE Transactions on},
title = {Regularized image reconstruction algorithms for positron emission tomography},
year = {2004},
volume = {23},
number = {9},
pages = {1165--1175}
}

@article{DeCarlo:14a,
author = {De Carlo F and Gursoy D and Marone F and Rivers M and Parkinson YD and Khan F and Schwarz N and Vine DJ and Vogt S and Gleber SC and Narayanan S and Newville M and Lanzirotti T and Sun Y and Hong YP and Jacobsen C},
title = {Scientific Data Exchange: a schema for HDF5-based storage of raw and analyzed data},
journal = {Journal of Synchrotron Radiation},
year = {2014},
volume = {21},
number = {6},
pages = {1224--1230}
}

@article{DeCarlo:17,
  author={Francesco De Carlo and Doga Gursoy and Daniel Jackson Ching and Kees Joost Batenburg and Wolfgang Ludwig and Lucia Mancini and Federica Marone and Rajmund Mokso and Daniel M. Pelt and Jan Sijbers and Mark Rivers},
  title={TomoBank: A tomographic data repository for computational X-ray science},
  journal={Measurement Science and Technology},
  url={https://doi.org/10.1088/1361-6501/aa9c19},
  year={2017}
}

@article{Dempster:77,
author = {Dempster AP and Laird NM and Rubin DB},
title = {Maximum likelihood from incomplete data via the EM algorithm},
journal = {journal of the Royal Statistical Society, Series B},
year = {1977},
volume = {39},
number = {1},
pages = {1--38}
}

@article{DeJonge:14,
author = {De Jonge MD and Ryan CG and Jacobsen C},
title = {X-ray nanoprobes and diffraction-limited storage rings: opportunities and challenges of fluorescence tomography of biological specimens},
journal = {Journal of Synchrotron Radiation},
year = {2014},
volume = {21},
number = {5},
pages = {1031--1047}
}

@article{Donath:06,
author = {Tilman D and Felix B and Andreas S},
title = {Automated determination of the center of rotation in tomography data},
journal = {Journal of the Optical Society of America A},
year = {2006},
volume = {23},
number = {5},
pages = {1048--1057}
}

@inproceedings{Dowd:99,
author = {Dowd BA and Campbell GH and Marr RB and Nagarkar VV and Tipnis SV and Axe L and Siddons DP},
title = {Developments in synchrotron x-ray computed microtomography at the National Synchrotron Light Source},
booktitle = {Proc. SPIE},
year = {1999},
volume = {3772},
pages = {224--236}
}

@article{Guizar:08,
author = {Manuel GS and Thurman ST and Fienup JR},
title = {Efficient subpixel image registration algorithms},
journal = {Optics Letters},
year = {2008},
volume = {33},
number = {2},
pages = {156--158}
}

@article{Gursoy:17,
author = {Gursoy D and Hong YP and He K and Hujsak K and Yoo S and Chen S and Li Y and Ge M and Miller LM and Chu YS and De Andrade V and He K and Cossairt O and Katsaggelos AK and Jacobsen C},
title = {Rapid alignment of nanotomography data using joint iterative reconstruction and reprojection},
journal = {Scientific Reports},
volume = {7},
number = {11818},
year = {2017}
}

@article{Hudson:94,
author = {Hudson HM and Larkin RS},
journal = {Medical Imaging, IEEE Transactions on},
title = {Accelerated image reconstruction using ordered subsets of projection data},
year = {1994},
volume = {13},
number = {4},
pages = {601--609}
}

@book{Kak:98,
  title = {Principles of computerized tomographic imaging},
  author = {Kak AC and Slaney M},
  year = {1988},
  volume = {33},
  publisher = {SIAM}
}

@article{Mertens:15,
author = {Mertens JCE and Chawla JJWN},
title = {A method for zinger artifact reduction in high-energy x-ray computed tomography},
journal = {Nuclear Instruments and Methods in Physics Research Section A},
year = {2015},
volume = {800},
pages = {82--92}
}

@article{Miqueles:14,
author = {Miqueles EX and Rinkel J and O'Dowd F and Berm{\'{u}}dez JSV},
title = {Generalized Titarenko's algorithm for ring artefacts reduction},
journal = {Journal of Synchrotron Radiation},
year = {2014},
volume = {21},
number = {6},
pages = {1333--1346}
}

@article{Munch:09,
author = {M\"{u}nch B and Trtik P and Marone F and Stampanoni M},
title = {Stripe and ring artifact removal with combined wavelet--Fourier filtering},
journal = {Optics Express},
year = {2009},
volume = {17},
number = {10},
pages = {8567--8591}
}

@article {Paganin:02,
author = {Paganin D and Mayo SC and Gureyev TE and Miller PR and Wilkins SW},
title = {Simultaneous phase and amplitude extraction from a single defocused image of a homogeneous object},
journal = {Journal of Microscopy},
year = {2002},
volume = {206},
number = {1},
pages = {33--40}
}

@inproceedings{Rivers:06,
author = {Rivers ML},
title = {tomoRecon: High-speed tomography reconstruction on workstations using multi-threading},
booktitle = {Proc. SPIE},
year = {2012},
volume = {8506},
pages = {85060U-85060U-13}
}

@article{Toby:15,
author = {Toby HB and G\"{u}rsoy D and De Carlo F and Schwarz N and Sharma H and Jacobsen CJ},
title = {Practices and Standards for Data and Processing at the {APS}},
journal = {Synchrotron Radiation News},
year = {2015},
volume = {28},
number = {2},
pages = {15--21}
}

@inproceedings{Vogelgesang:16,
author = {Vogelgesang M and Rota L and Ardila Perez Luis E and Caselle M and Chilingaryan S and Kopmann A},
title = {High-throughput data acquisition and processing for real-time x-ray imaging},
booktitle = {Proc. SPIE},
volume = {9967},
pages = {996715-996715-9},
year = {2016},
doi = {10.1117/12.2237611}
}

@article{Vo:14,
author = {Vo N and Drakopoulos M and Atwood RC and Reinhard C},
title = {Reliable method for calculating the center of rotation in parallel-beam tomography},
journal = {Optics Express},
year = {2014},
volume = {22},
number = {16},
pages = {19078--19086}
}

@article{Xu:16,
author = {Xu W and Feng D},
title = {Studying Performance of A Penalized Maximum Likelihood Method for PET Reconstruction on Nvidia GPU and Intel Xeon Phi Coprocessor},
journal = {Proc. 4th Intl Conf. Image Formation in X-ray Computed Tomography},
year = {2016},
pages = {191--194}
}

@article{Chambolle:11,
title={A first-order primal-dual algorithm for convex problems with applications to imaging},
author={Chambolle, Antonin and Pock, Thomas},
journal={Journal of mathematical imaging and vision},
volume={40},
number={1},
pages={120--145},
year={2011},
publisher={Springer}
}

@article{Vo:18,
author = {Vo N and and Atwood RC and Drakopoulos M},
title = {Superior techniques for eliminating ring artifacts in X-ray micro-tomography},
journal = {Optics Express},
year = {2018},
volume = {26},
number = {22},
pages = {28396--28412}
}

@article{Vo:15,
author = {Nghia T. Vo and Robert C. Atwood and Michael Drakopoulos},
title = {Radial lens distortion correction with sub-pixel accuracy for X-ray micro-tomography},
journal = {Optics Express},
year = {2015},
volume = {23},
number = {25},
pages = {32859--32868},
doi = {10.1364/OE.23.032859},
}
<<<<<<< HEAD
=======

@article{Phatak:15,
author = {Phatak C and G\"{u}rsoy D},
title = {Iterative reconstruction of magnetic induction using Lorentz transmission electron tomography},
journal = {Ultramicroscopy},
year = {2015},
volume = {150},
pages = {54--64}
}
>>>>>>> 58b8b2d3
<|MERGE_RESOLUTION|>--- conflicted
+++ resolved
@@ -254,8 +254,6 @@
 pages = {32859--32868},
 doi = {10.1364/OE.23.032859},
 }
-<<<<<<< HEAD
-=======
 
 @article{Phatak:15,
 author = {Phatak C and G\"{u}rsoy D},
@@ -264,5 +262,4 @@
 year = {2015},
 volume = {150},
 pages = {54--64}
-}
->>>>>>> 58b8b2d3
+}