--- conflicted
+++ resolved
@@ -212,25 +212,6 @@
   if("CUDA" IN_LIST LANGUAGES)
     list(APPEND ${PROJECT_NAME}_DEFINITIONS TOMOPY_USE_CUDA)
     add_feature(${PROJECT_NAME}_CUDA_FLAGS "CUDA NVCC compiler flags")
-<<<<<<< HEAD
-    add_feature(CUDA_ARCH "CUDA architecture (e.g. '35' means '-arch=sm_35')")
-
-    # 30, 32      + Kepler support + Unified memory programming 35          +
-    # Dynamic parallelism support 50, 52, 53  + Maxwell support 60, 61, 62  +
-    # Pascal support 70, 72      + Volta support 75          + Turing support
-    if(NOT DEFINED CUDA_ARCH)
-      if(CUDAToolkit_VERSION_MAJOR VERSION_LESS 11)
-        set(CUDA_ARCH "50;52;53;60;61;62;70;72;75")
-      else()
-        if(CUDAToolkit_VERSION_MINOR VERSION_LESS 1)
-          set(CUDA_ARCH "50;52;53;60;61;62;70;72;75;80")
-        else()
-          set(CUDA_ARCH "50;52;53;60;61;62;70;72;75;80;86")
-        endif()
-      endif()
-    endif()
-=======
->>>>>>> 0088ae43
 
     if(TOMOPY_USE_NVTX)
       find_library(
