--- conflicted
+++ resolved
@@ -11,8 +11,8 @@
 set(_USE_OMP ON)
 set(_USE_CUDA ON)
 set(_USE_CXX_GRIDREC OFF)
-<<<<<<< HEAD
 set(_USE_OPENCV ON)
+set(_USE_MKL ON)
 
 ################################################################################
 #
@@ -30,9 +30,7 @@
     message(WARNING "OpenCV not found. CPU acceleration will be disabled.")
     set(_USE_OPENCV OFF)
 endif()
-=======
-set(_USE_MKL ON)
->>>>>>> ecc6ee5d
+
 
 # if Windows MSVC compiler, use C++ version of gridrec
 if(WIN32)
