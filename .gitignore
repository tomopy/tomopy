# Compiled source #
###################
*.com
*.class
*.dll
*.exe
*.o
*.so
*.dylib

# Packages #
############
# it's better to unpack these files and commit the raw source
# git has its own built in compression methods
*.7z
*.dmg
*.gz
*.iso
*.jar
*.rar
*.tar
*.zip
*.egg
*.egg-info
dist
include
share
build
eggs
parts
bin
var
sdist
develop-eggs
.installed.cfg
lib
lib64
__pycache__

# Logs and databases #
######################
*.log
*.sql
*.sqlite

# OS generated files #
######################
core
.DS_Store
.DS_Store?
._*
.Spotlight-V100
.Trashes
ehthumbs.db
Thumbs.db
.spyderworkspace
*.*~

# Python byproducts #
#####################
*.pyc
build
dist
doc/_build
*egg-info
.settings
<<<<<<< HEAD
=======
pip-log.txt
>>>>>>> 0e8b5e90
.ipynb_checkpoints

# Other byproducts #
####################
.idea
.project
.spyderproject
.pydevproject

# LaTex generated files #
#########################
*.aux
*.cls
*.layout
*.bst

# Test files #
##############
tmp
test.py
main.py
*.ipynb
trunk

# Installer logs
##############
pip-log.txt

# Unit test / coverage reports #
################################
.coverage
.tox
nosetests.xml

# Translations #
################
*.mo

# Mercurial #
#############
.hg

# Mr Developer #
################
.mr.developer.cfg
.project
.pydevproject
.idea

# Private functions #
#####################
script
ptycho.py
*.autotools
*.cproject<|MERGE_RESOLUTION|>--- conflicted
+++ resolved
@@ -64,10 +64,7 @@
 doc/_build
 *egg-info
 .settings
-<<<<<<< HEAD
-=======
 pip-log.txt
->>>>>>> 0e8b5e90
 .ipynb_checkpoints
 
 # Other byproducts #
