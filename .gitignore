# Compiled source #
###################
*.com
*.class
*.dll
*.exe
*.o
*.so
*.dylib

# Packages #
############
# it's better to unpack these files and commit the raw source
# git has its own built in compression methods
*.7z
*.dmg
*.gz
*.iso
*.jar
*.rar
*.tar
*.zip
*.egg
*.egg-info
dist
include
share
build
eggs
parts
bin
var
sdist
develop-eggs
.installed.cfg
lib
lib64
__pycache__

# Logs and databases #
######################
*.log
*.sql
*.sqlite

# OS generated files #
######################
core
.DS_Store
.DS_Store?
._*
.Spotlight-V100
.Trashes
ehthumbs.db
Thumbs.db
.spyderworkspace
*.*~

# Python byproducts #
#####################
*.pyc
build
dist
doc/_build
*egg-info
.settings
<<<<<<< HEAD
=======
pip-log.txt
>>>>>>> a9d79725
.ipynb_checkpoints

# Other byproducts #
####################
.idea
.project
.spyderproject
.pydevproject

# LaTex generated files #
#########################
*.aux
*.cls
*.layout
*.bst

# Test files #
##############
tmp
test.py
main.py
*.ipynb
trunk

# Installer logs
##############
pip-log.txt

# Unit test / coverage reports #
################################
.coverage
.tox
nosetests.xml

# Translations #
################
*.mo

# Mercurial #
#############
.hg

# Mr Developer #
################
.mr.developer.cfg
.project
.pydevproject
.idea

# Private functions #
#####################
script
ptycho.py
*.autotools
*.cproject<|MERGE_RESOLUTION|>--- conflicted
+++ resolved
@@ -64,10 +64,7 @@
 doc/_build
 *egg-info
 .settings
-<<<<<<< HEAD
-=======
 pip-log.txt
->>>>>>> a9d79725
 .ipynb_checkpoints
 
 # Other byproducts #
